<!DOCTYPE html>

<!-- Copyright (c) 2013, Google Inc. Please see the AUTHORS file for details.
     All rights reserved. Use of this source code is governed by a BSD-style
     license that can be found in the LICENSE file. -->

<!-- NOTE: If you add any new Polymer imports here, don't forget to also add
     matching Dart imports in spark_bootstrap.dart. -->
<link rel="import" href="packages/spark_widgets/spark_button/spark_button.html">
<link rel="import" href="packages/spark_widgets/spark_menu_button/spark_menu_button.html">
<link rel="import" href="packages/spark_widgets/spark_menu_item/spark_menu_item.html">
<link rel="import" href="packages/spark_widgets/spark_menu_separator/spark_menu_separator.html">
<link rel="import" href="packages/spark_widgets/spark_modal/spark_modal.html">
<link rel="import" href="packages/spark_widgets/spark_split_view/spark_split_view.html">
<link rel="import" href="packages/spark_widgets/spark_status/spark_status.html">
<link rel="import" href="packages/spark_widgets/spark_toolbar/spark_toolbar.html">
<link rel="import" href="lib/ui/polymer/commit_message_view/commit_message_view.html">

<polymer-element name="spark-polymer-ui">
  <template>
    <link rel="stylesheet" href="spark_polymer_ui.css">

    <spark-toolbar id="toolbar">
      <spark-button id="runButton" small primary>
        <span class="glyphicon glyphicon-play"></span> Run
      </spark-button>
      <spark-button id="pushButton" small>
        <span class="glyphicon glyphicon-phone"></span> Deploy
      </spark-button>
      <spark-button id="newProject" small>New Project...</spark-button>
      <spark-button id="gitClone" small>Git Clone...</spark-button>

      <spark-status id="sparkStatus"></spark-status>

      <div id="toolbarRight">
        <input type="search"
            id="search"
            class="form-control"
            placeholder="Search"/>

        <spark-menu-button
            id="mainMenu"
            src="images/menu.png"
            valueAttr="action-id"
            valign="right"
            on-activate={{onMenuSelected}}>
          <spark-menu-item action-id="file-open" label="Open File...">
          </spark-menu-item>
          <spark-menu-item action-id="folder-open" label="Open Folder...">
          </spark-menu-item>
          <spark-menu-separator></spark-menu-separator>
          <spark-menu-item action-id="project-new" label="New Project...">
          </spark-menu-item>
          <spark-menu-item action-id="git-clone" label="Git Clone...">
          </spark-menu-item>
          <spark-menu-item action-id="webstore-publish" label="Publish to Chrome Web Store...">
          </spark-menu-item>
          <template if="{{developerMode}}">
            <spark-menu-separator></spark-menu-separator>
            <spark-menu-item action-id="run-tests" label="Run Tests">
            </spark-menu-item>
          </template>
          <spark-menu-separator></spark-menu-separator>
          <spark-menu-item action-id="settings" label="Settings...">
          </spark-menu-item>
          <spark-menu-item action-id="help-about" label="About Spark">
          </spark-menu-item>
        </spark-menu-button>
      </div>
    </spark-toolbar>

    <spark-split-view
        id="splitView"
        direction="left" splitterSize="4" splitterHandle="false"
        on-update="{{onSplitterUpdate}}">
      <content></content>
    </spark-split-view>

    <!-- Error dialog -->
    <spark-modal id="errorDialog" class="dialog" animation="scale-slideup">
      <div class="modal-body">
        <div class="form-group">
          <label id="errorTitle"></label>
          <div id="errorMessage" class="help-block"></div>
        </div>
      </div>
      <div class="modal-footer">
        <spark-button id="errorClose" overlay-toggle primary focused data-dismiss="modal">
          Close
        </spark-button>
      </div>
    </spark-modal>

    <!-- OK / Cancel dialog -->
    <spark-modal id="okCancelDialog" class="dialog" animation="scale-slideup">
      <div class="modal-body">
        <p id="okCancelMessage"></p>
      </div>
      <div class="modal-footer">
        <spark-button overlay-toggle data-dismiss="modal">
          Cancel
        </spark-button>
        <spark-button id="okText" overlay-toggle primary focused data-dismiss="modal">
          OK
        </spark-button>
      </div>
    </spark-modal>

    <!-- Rename File dialog -->
    <spark-modal id="renameDialog" class="dialog" animation="scale-slideup">
      <div class="modal-header">
        <a href="#" class="close" overlay-toggle>&times;</a>
        <h4 class="modal-title">Rename</h4>
      </div>
      <div class="modal-body">
        <div class="form-group">
          <label for="renameFileName">New name</label>
          <input id="renameFileName" type="text" class="form-control"
              spellcheck="false" focused>
        </div>
      </div>
      <div class="modal-footer">
        <spark-button overlay-toggle data-dismiss="modal">
          Cancel
        </spark-button>
        <spark-button overlay-toggle primary data-dismiss="modal">
          Rename
        </spark-button>
      </div>
    </spark-modal>

    <!-- New File dialog -->
    <spark-modal id="fileNewDialog" class="dialog" animation="scale-slideup">
      <div class="modal-header">
        <a href="#" class="close" overlay-toggle>&times;</a>
        <h4 class="modal-title">New File</h4>
      </div>
      <div class="modal-body">
        <div class="form-group">
          <label for="fileName">New file name</label>
          <input id="fileName" type="text" class="form-control"
              spellcheck="false" focused>
        </div>
      </div>
      <div class="modal-footer">
        <spark-button overlay-toggle data-dismiss="modal">
          Cancel
        </spark-button>
        <spark-button overlay-toggle primary data-dismiss="modal">
          Create
        </spark-button>
      </div>
    </spark-modal>

    <!-- New Folder dialog -->
    <spark-modal id="folderNewDialog" class="dialog" animation="scale-slideup">
      <div class="modal-header">
        <a href="#" class="close" overlay-toggle>&times;</a>
        <h4 class="modal-title">New Folder</h4>
      </div>
      <div class="modal-body">
        <div class="form-group">
          <label for="folderName">New folder name</label>
          <input id="folderName" type="text" class="form-control"
              spellcheck="false" focused>
        </div>
      </div>
      <div class="modal-footer">
        <spark-button overlay-toggle data-dismiss="modal">
          Cancel
        </spark-button>
        <spark-button overlay-toggle primary data-dismiss="modal">
          Create
        </spark-button>
      </div>
    </spark-modal>

    <!-- New Project dialog -->
    <spark-modal id="newProjectDialog" class="dialog" animation="scale-slideup">
      <div class="modal-header">
        <a href="#" class="close" overlay-toggle>&times;</a>
        <h4 class="modal-title">New Project</h4>
      </div>
      <div class="modal-body">
        <div class="form-group">
          <div class="input-label">
            <label for="name">Project name</label>
            <input id="name" type="text" class="form-control"
                pattern="\S+" spellcheck="false" autosave focused>
          </div>
          <br/>
          <div class="form-group">
            <div>
              <input id="emptyProject" type="radio" name="type" value="empty" checked>
              <label for="emptyProject" checked>Blank project</label>
            </div>
            <div>
              <input id="dartWebApp" type="radio" name="type" value="web-dart">
              <label for="dartWebApp">Dart web app</label>
            </div>
            <div>
              <input id="jsChromeApp" type="radio" name="type" value="app-js">
              <label for="jsChromeApp">JavaScript Chrome app</label>
            </div>
          </div>
          <hr/>
          <h5>
            Bower/GitHub dependencies
          </h5>
          <br/>
          <table id="jsOptions">
            <tr>
              <td>
                <label>
                  Polymer:
                </label>
                <div>
                  <input id="jsPolymerCore" type="checkbox" name="jsDeps"
                      value='"polymer": "Polymer/polymer#master"'>
                  <label for="jsPolymerCore">Core</label>
                </div>
                <div>
                  <input id="jsPolymerElements" type="checkbox" name="jsDeps"
                      value='"polymer-elements": "PolymerLabs/polymer-elements#master"'>
                  <label for="jsPolymerElements">UI-less elements</label>
                </div>
                <div>
                  <input id="jsPolymerUIElements" type="checkbox" name="jsDeps"
                      value='"polymer-ui-elements": "PolymerLabs/polymer-ui-elements#master"'>
                  <label for="jsPolymerUIElements">UI elements</label>
                </div>
              </td>
              <td>
                <label>
                  Custom (format as bower.json):
                </label>
                <textarea id="jsCustomDeps" type="text" class="form-control"
                    name="jsDeps"
                    placeholder='"package": "GitHubProj/package#master"'
                    rows="3" spellcheck="false" autosave></textarea>
              </td>
            </tr>
          </table>
        </div>
      </div>
      <div class="modal-footer">
        <spark-button overlay-toggle data-dismiss="modal">
          Cancel
        </spark-button>
        <spark-button overlay-toggle primary data-dismiss="modal">
          Create
        </spark-button>
      </div>
    </spark-modal>

    <!-- Harness Push dialog -->
    <spark-modal id="pushDialog" class="dialog" animation="scale-slideup">
      <div class="modal-header">
        <a href="#" class="close" overlay-toggle>&times;</a>
        <h4 class="modal-title">Deploy to Mobile</h4>
      </div>
      <div class="modal-body">
        <h4>Deploy a Chrome App to an Android Device</h4>
        <p>
          You need to have the
          <a href="https://github.com/MobileChromeApps/harness/releases/"
              on-click="{{handleAnchorClick}}">
            ChromeAPT.apk
          </a>
          installed on your Android phone or tablet.
        </p>
        <div class="form-group">
          <form>
            <div>
              <input id="adb" type="radio" name="type" value="push-adb" checked />
              <label for="adb">Deploy via USB</label>
            </div>
            <div>
              <input id="ip" type="radio" name="type" value="push-ip" autosave />
              <label for="ip">Deploy to a network host</label>
              <input id="pushUrl" type="text" class="form-control"
                  placeholder="e.g. 192.168.1.101"
                  pattern="(\d{1,3}\.){3}\d{1,3}" spellcheck="false" autosave/>
            </div>
          </form>
        </div>
      </div>
      <div class="modal-footer">
        <spark-button overlay-toggle data-dismiss="modal">
          Cancel
        </spark-button>
        <spark-button overlay-toggle primary focused data-dismiss="modal">
          Deploy
        </spark-button>
      </div>
    </spark-modal>

    <!-- Git Clone dialog -->
    <spark-modal id="gitCloneDialog" class="dialog" animation="scale-slideup">
      <div class="modal-header">
        <a href="#" class="close" overlay-toggle>&times;</a>
        <h4 class="modal-title">Clone Git Project</h4>
      </div>
      <div class="modal-body">
        <div class="form-group">
          <label for="gitRepoUrl">Repository URL</label>
          <input id="gitRepoUrl" type="url" class="form-control"
              placeholder="https://github.com/dart-lang/spark.git"
              spellcheck="false" autosave focused>
        </div>
      </div>
      <div class="modal-footer">
        <spark-button overlay-toggle data-dismiss="modal">
          Cancel
        </spark-button>
        <spark-button overlay-toggle primary data-dismiss="modal">
          Clone
        </spark-button>
      </div>
    </spark-modal>

    <!-- Git Commit dialog -->
    <spark-modal id="gitCommitDialog" class="dialog" animation="scale-slideup">
      <div class="modal-header">
        <a href="#" class="close" overlay-toggle>&times;</a>
        <h4 class="modal-title">Git Commit</h4>
      </div>
      <div class="modal-body">
        <div class="form-group">
          <div id="gitUserInfo">
            <div class="input-label">
              <label for="gitName">Your Name</label>
              <input id="gitName" type="text" class="form-control"
                  placeholder="John Doe" spellcheck="false" autosave focused>
            </div>
            <div class="input-label">
              <label for="gitEmail">Email</label>
              <input id="gitEmail" type="email" class="form-control"
                  placeholder="johndoe@gmail.com" spellcheck="false" autosave>
            </div>
          </div>
        </div>
          <div class="input-label">
            <label id="changeLabel">Changes</label>
            <div id="gitStatusDiv">
               <span id="gitStatus"></span>
               <a href="#" id="gitStatusDetail">Details...</a>
            </div>
          </div>
          <div id="gitChangeList"></div>
        <div class="form-group">
          <label for="commitMessage">Commit Message</label>
          <textarea id="commitMessage" type="text" class="form-control"
              rows="3" wrap="soft" spellcheck autosave></textarea>
          <span class="help-block">Enter a brief description of the changes.</span>
        </div>
      </div>
      <div class="modal-footer">
        <spark-button overlay-toggle data-dismiss="modal">
          Cancel
        </spark-button>
        <spark-button overlay-toggle primary data-dismiss="modal">
          Commit
        </spark-button>
      </div>
    </spark-modal>

    <!-- Git Branch dialog -->
    <spark-modal id="gitBranchDialog" class="dialog" animation="scale-slideup">
      <div class="modal-header">
        <a href="#" class="close" overlay-toggle>&times;</a>
        <h4 class="modal-title">Create Branch</h4>
      </div>
      <div class="modal-body">
        <div class="form-group">
          <label for="gitBranchName">New branch name</label>
          <input id="gitBranchName" type="text" class="form-control"
              pattern="[^~:?*\^\[\s]+" spellcheck="false" autosave focused>
          <span class="help-block">Create a new git branch.</span>
        </div>
      </div>
      <div class="modal-footer">
        <spark-button overlay-toggle data-dismiss="modal">
          Cancel
        </spark-button>
        <spark-button overlay-toggle primary data-dismiss="modal">
          Create Branch
        </spark-button>
      </div>
    </spark-modal>

    <!-- Git Checkout dialog -->
    <spark-modal id="gitCheckoutDialog" class="dialog" animation="scale-slideup">
      <div class="modal-header">
        <a href="#" class="close" overlay-toggle>&times;</a>
        <h4 class="modal-title">Git Checkout</h4>
      </div>
      <div class="modal-body">
        <div class="form-group">
          <label for="currentBranchName">Current branch</label>
          <input id="currentBranchName" type="text" class="form-control"
              spellcheck="false" disabled>
        </div>
        <div class="form-group">
          <label for="gitCheckout">Switch to branch</label>
          <select id="gitCheckout" class="form-control"></select>
        </div>
      </div>
      <div class="modal-footer">
        <spark-button overlay-toggle data-dismiss="modal">
          Cancel
        </spark-button>
        <spark-button overlay-toggle primary data-dismiss="modal">
          Checkout
        </spark-button>
      </div>
    </spark-modal>

    <!-- Git Push dialog -->
    <spark-modal id="gitPushDialog" class="dialog" animation="scale-slideup">
      <div class="modal-header">
        <a href="#" class="close" overlay-toggle>&times;</a>
        <h4 class="modal-title">Git Push</h4>
      </div>
      <div class="modal-body">
        <div class="form-group">
           <div id="gitCommitList"></div>
        </div>
      </div>
      <div class="modal-footer">
        <spark-button overlay-toggle data-dismiss="modal">
          Cancel
        </spark-button>
        <spark-button overlay-toggle primary data-dismiss="modal">
          Push
        </spark-button>
      </div>
    </spark-modal>

    <!-- About dialog -->
    <spark-modal id="aboutDialog" class="dialog" animation="scale-slideup">
      <div class="modal-header">
        <a href="#" class="close" overlay-toggle>&times;</a>
        <h4 class="modal-title">Spark</h4>
      </div>
      <div class="modal-body">
        <div class="form-group">
          <span class="help-block">
            A Chrome Apps based development environment (v<span id="aboutVersion"></span>)
          </span>
        </div>
        <div class="form-group">
          <div class="checkbox">
            <input id="analyticsCheck" type="checkbox">
            <label for="analyticsCheck">
              Allow Spark to collect anonymous usage statistics
            </label>
          </div>
        </div>
      </div>
      <div class="modal-footer">
        <spark-button overlay-toggle primary focused data-dismiss="modal">
          Close
        </spark-button>
      </div>
    </spark-modal>

    <!-- Setting dialog -->
    <spark-modal id="settingsDialog" class="dialog" animation="scale-slideup">
      <div class="modal-header">
        <a href="#" class="close" overlay-toggle>&times;</a>
        <h4 class="modal-title">Settings</h4>
      </div>
      <div class="modal-body">
        <div class="form-group">
          <div class="checkbox">
            <input id="stripWhitespace" type="checkbox">
            <label for="stripWhitespace">
              Strip trailing whitespace on save
            </label>
          </div>
        </div>
<<<<<<< HEAD
=======
        <!--
>>>>>>> 2e75cb03
        <div class="form-group">
          <div id="changeTheme">
            <label class="settings-title">Editor theme</label>
            <div>
              <span class="settings-label"></span>
              <span class="plus-minus-container">
                <a href="#" id="themeMinus" class="plus-minus-button"
                    on-click="{{onThemeMinus}}">
                  <span class="glyphicon glyphicon-chevron-left"></span>
                </a>
                <a href="#" id="themePlus" class="plus-minus-button"
                    on-click="{{onThemePlus}}">
                  <span class="glyphicon glyphicon-chevron-right"></span>
                </a>
              </span>
            </div>
          </div>
        </div>
        -->
        <div class="form-group">
          <div id="changeKeys">
            <label class="settings-title">Key bindings</label>
            <div>
              <span class="settings-label"></span>
              <span class="plus-minus-container">
                <a href="#" id="keysMinus" class="plus-minus-button"
                    on-click="{{onKeysMinus}}">
                  <span class="glyphicon glyphicon-chevron-left"></span>
                </a>
                <a href="#" id="keysPlus" class="plus-minus-button"
                    on-click="{{onKeysPlus}}">
                  <span class="glyphicon glyphicon-chevron-right"></span>
                </a>
              </span>
            </div>
          </div>
        </div>
        <div class="form-group">
          <label class="settings-title">Git</label>
          <div>
            <spark-button on-click="{{onResetGit}}">
              Clear Git Credentials
            </spark-button>
            <span id="gitResetSettingsDone">Done</span>
          </div>
        </div>
        <template if="{{!chromeOS}}">
          <div class="form-group">
            <label class="settings-title">Root directory</label>
            <div>
              <span id="directory-label" class="settings-label"></span>
            </div>
          </div>
        </template>
        <template if="{{developerMode}}">
          <div class="form-group">
            <label class="settings-title">Preferences</label>
            <div>
              <spark-button on-click="{{onResetPreference}}">
                Reset Preferences
              </spark-button>
              <span id="preferenceResetResult"></span>
            </div>
          </div>
        </template>
      </div>
      <div class="modal-footer">
        <spark-button overlay-toggle primary focused data-dismiss="modal">
          Close
        </spark-button>
      </div>
    </spark-modal>

    <!-- Git authentication dialog -->
    <spark-modal id="gitAuthenticationDialog" class="dialog" animation="scale-slideup">
      <div class="modal-header">
        <a href="#" class="close" overlay-toggle>&times;</a>
        <h4 class="modal-title">Git Authentication</h4>
      </div>
      <div class="modal-body">
        <div class="form-group">
          <div id="gitUserInfo">
            <div class="input-label">
              <label for="gitUsername">User name</label>
              <input id="gitUsername" type="text" class="form-control"
                  placeholder="johndoe" pattern="\S+" spellcheck="false"
                  autosave focused>
            </div>
            <div class="input-label">
              <label for="gitPassword">Password</label>
              <input id="gitPassword" type="password" class="form-control"
                  placeholder="Required">
            </div>
          </div>
        </div>
      </div>
      <div class="modal-footer">
        <spark-button overlay-toggle data-dismiss="modal" class="cancel-button">
          Cancel
        </spark-button>
        <spark-button overlay-toggle primary data-dismiss="modal">
          Login
        </spark-button>
      </div>
    </spark-modal>

    <!-- Publish on webstore -->
    <spark-modal id="webStorePublishDialog" class="dialog" animation="scale-slideup">
      <div class="modal-header">
        <a href="#" class="close" overlay-toggle>&times;</a>
        <h4 class="modal-title">Publish to Chrome Web Store</h4>
      </div>
      <div class="modal-body">
        <div class="form-group">
          <form>
            <div>
              <input type="radio" name="type" value="new" id="new-app-radio" checked>
              <label for="new-app-radio">Create a new application</label>
            </div>
            <div>
              <input type="radio" name="type" value="existing" id="existing-app-radio">
              <label for="existing-app-radio">Upload to an existing application</label>
            </div>
          </form>
        </div>
        <div class="form-group">
          <label for="appID">Enter the ID of the existing application</label>
          <input id="appID" type="text" class="form-control"
              placeholder="abcdefghijklmnopqrstuvwxyzabcdef" pattern="[a-z]{32}"
              spellcheck="false" autosave>
        </div>
      </div>
      <div class="modal-footer">
        <spark-button overlay-toggle data-dismiss="modal">
          Cancel
        </spark-button>
        <spark-button overlay-toggle primary focused data-dismiss="modal">
          Publish
        </spark-button>
      </div>
    </spark-modal>

    <!-- Properties dialog -->
    <spark-modal id="propertiesDialog" class="dialog" animation="scale-slideup">
      <div class="modal-header">
        <a href="#" class="close" overlay-toggle>&times;</a>
        <h4 class="modal-title">Properties</h4>
      </div>
      <div class="modal-body">
      </div>
      <div class="modal-footer">
        <spark-button overlay-toggle primary focused data-dismiss="modal">
          Close
        </spark-button>
      </div>
    </spark-modal>

    <!-- Chrome WebStore published dialog -->
    <spark-modal id="webStorePublishedDialog" class="dialog" animation="scale-slideup">
      <div class="modal-body">
        <div class="form-group">
          <label>Your application has been published</label>
          <div class="help-block">
            An updated version of your application has been uploaded and
            published. You can now see it on the Chrome Web Store.
          </div>
        </div>
      </div>
      <div class="modal-footer">
        <spark-button id="webStorePublishedAction" overlay-toggle data-dismiss="modal">
          Open in the WebStore
        </spark-button>
        <spark-button overlay-toggle primary focused data-dismiss="modal">
          Close
        </spark-button>
      </div>
    </spark-modal>

    <!-- Chrome WebStore first upload dialog -->
    <spark-modal id="webStoreUploadedDialog" class="dialog" animation="scale-slideup">
      <div class="modal-body">
        <div class="form-group">
          <label>Your application has been uploaded</label>
          <div class="help-block">
            Your application has been uploaded on the Chrome Web Store.
            You still need to fill out some additional information in the
            Developer Dashboard before publishing it.
          </div>
        </div>
      </div>
      <div class="modal-footer">
        <spark-button id="webStoreUploadedAction" overlay-toggle data-dismiss="modal">
          Open in the Developer Dashboard
        </spark-button>
        <spark-button overlay-toggle primary focused data-dismiss="modal">
          Close
        </spark-button>
      </div>
    </spark-modal>

    <!-- Dialog shown while pushing an application to ADB. -->
    <spark-modal id="pushADBProgressDialog" class="dialog" animation="scale-slideup">
      <div class="modal-body">
        <div class="form-group">
          <label>Push to the mobile device in progress</label>
          <div class="help-block">
            Please unlock the phone and check whether it's asking for a
            connection authorization.
          </div>
        </div>
      </div>
    </spark-modal>
  </template>

  <script type="application/dart;component=1" src="spark_polymer_ui.dart"></script>
</polymer-element><|MERGE_RESOLUTION|>--- conflicted
+++ resolved
@@ -480,10 +480,7 @@
             </label>
           </div>
         </div>
-<<<<<<< HEAD
-=======
         <!--
->>>>>>> 2e75cb03
         <div class="form-group">
           <div id="changeTheme">
             <label class="settings-title">Editor theme</label>
