<!DOCTYPE html>

<!-- Copyright (c) 2013, Google Inc. Please see the AUTHORS file for details.
     All rights reserved. Use of this source code is governed by a BSD-style
     license that can be found in the LICENSE file. -->

<link rel="import" href="packages/polymer/polymer.html">

<!-- NOTE: If you add any new Polymer imports here, don't forget to also add
     matching Dart imports in spark_bootstrap.dart. -->
<link rel="import" href="packages/spark_widgets/spark_button/spark_button.html">
<link rel="import" href="packages/spark_widgets/spark_dialog/spark_dialog.html">
<link rel="import" href="packages/spark_widgets/spark_dialog_button/spark_dialog_button.html">
<link rel="import" href="packages/spark_widgets/spark_menu_button/spark_menu_button.html">
<link rel="import" href="packages/spark_widgets/spark_menu_item/spark_menu_item.html">
<link rel="import" href="packages/spark_widgets/spark_menu_separator/spark_menu_separator.html">
<link rel="import" href="packages/spark_widgets/spark_progress/spark_progress.html">
<link rel="import" href="packages/spark_widgets/spark_split_view/spark_split_view.html">
<link rel="import" href="packages/spark_widgets/spark_status/spark_status.html">
<link rel="import" href="packages/spark_widgets/spark_toolbar/spark_toolbar.html">
<link rel="import" href="lib/ui/commit_message_view/commit_message_view.html">
<link rel="import" href="lib/ui/goto_line_view/goto_line_view.html">

<polymer-element name="spark-polymer-ui" attributes="splitViewPosition">
  <template>
    <link rel="stylesheet" href="spark_polymer_ui.css">

    <spark-split-view
        id="splitView"
        direction="left"
        splitterSize="0"
        splitterHandle="false"
        targetSize="{{splitViewPosition}}"
        minTargetSize="200"
        maxTargetSize="600"
        on-update="{{onSplitterUpdate}}">
      <div beforeSplit>
        <spark-toolbar class="toolbar"
            horizontal
            justify="spaced"
            spacing="small">
          <input type="fileFilter"
              id="fileFilter"
              placeholder="Filter"
              spellcheck="false"
              on-keydown="{{fileFilterKeydownHandler}}"
              on-input="{{fileFilterInputHandler}}"
              tabindex="0"/>

          <spark-button id="runButton" flat round>
            <svg width="24px" height="24px" viewBox="0 0 24 24">
              <path d="M8 5v14l11-7z"/>
            </svg>
          </spark-button>

          <spark-menu-button
              id="mainMenu"
              valueAttr="action-id"
              arrow="none"
              on-activate="{{onMenuSelected}}">

            <spark-button menuButton flat round>
              <svg width="24px" height="24px" viewBox="0 0 24 24">
                <path d="M12 8c1.1 0 2-.9 2-2s-.9-2-2-2-2 .9-2 2 .9 2 2 2zm0 2c-1.1 0-2 .9-2 2s.9 2 2 2 2-.9 2-2-.9-2-2-2zm0 6c-1.1 0-2 .9-2 2s.9 2 2 2 2-.9 2-2-.9-2-2-2z"/>
              </svg>
            </spark-button>

            <spark-menu-item action-id="project-new" label="New Project...">
            </spark-menu-item>
            <!-- TODO(devoncarew): Removed as per #2348. -->
            <!-- spark-menu-item action-id="file-open" label="Open File...">
            </spark-menu-item -->
            <spark-menu-item action-id="folder-open" label="Open Folder...">
            </spark-menu-item>
            <spark-menu-item action-id="git-clone" label="Git Clone...">
            </spark-menu-item>

            <spark-menu-separator></spark-menu-separator>

            <spark-menu-item action-id="application-push" label="Deploy to Mobile...">
            </spark-menu-item>
            <spark-menu-item action-id="webstore-publish" label="Publish to Chrome Web Store...">
            </spark-menu-item>

            <template if="{{developerMode}}">
              <spark-menu-separator></spark-menu-separator>
              <spark-menu-item action-id="run-tests" label="Run Tests">
              </spark-menu-item>
            </template>

            <spark-menu-separator></spark-menu-separator>

            <spark-menu-item action-id="send-feedback" label="Send Feedback...">
            </spark-menu-item>
            <spark-menu-item action-id="help-about" label="About Chrome Dev Editor">
            </spark-menu-item>

          </spark-menu-button>
        </spark-toolbar>

        <content select="#fileViewArea"></content>

        <template if="{{showNoFileFilterMatches}}">
          <div id="fileNotFoundPlaceholder">
            No matching files
          </div>
        </template>

        <spark-toolbar id="bottom-toolbar"
            class="toolbar"
            horizontal
            justify="right"
            spacing="small">
          <spark-button id="settingsButton" flat round>
            <svg width="24px" height="24px" viewBox="0 0 24 24">
              <path d="M19.4 13c0-.3.1-.6.1-1s0-.7-.1-1l2.1-1.7c.2-.2.2-.4.1-.6l-2-3.5c-.1-.1-.3-.2-.6-.1l-2.5 1c-.5-.4-1.1-.7-1.7-1l-.4-2.6c.1-.3-.2-.5-.4-.5h-4c-.2 0-.5.2-.5.4l-.4 2.7c-.6.2-1.1.6-1.7 1l-2.4-1c-.3-.1-.5 0-.7.2l-2 3.5c-.1.1 0 .4.2.6l2.1 1.6c0 .3-.1.6-.1 1s0 .7.1 1l-2.1 1.7c-.2.2-.2.4-.1.6l2 3.5c.1.1.3.2.6.1l2.5-1c.5.4 1.1.7 1.7 1l.4 2.6c0 .2.2.4.5.4h4c.2 0 .5-.2.5-.4l.4-2.6c.6-.3 1.2-.6 1.7-1l2.5 1c.2.1.5 0 .6-.2l2-3.5c.1-.2.1-.5-.1-.6l-2.3-1.6zm-7.4 2.5c-1.9 0-3.5-1.6-3.5-3.5s1.6-3.5 3.5-3.5 3.5 1.6 3.5 3.5-1.6 3.5-3.5 3.5z"/>
            </svg>
          </spark-button>
        </spark-toolbar>
      </div>

      <div afterSplit>
        <content select="#editorArea"></content>

        <spark-toolbar id="navigationButtons" class="toolbar"
            horizontal
            justify="right"
            spacing="small">
          <spark-button id="leftNav" flat round>
            <svg width="24px" height="24px" viewBox="0 0 24 24">
              <path d="M20 11h-12.2l5.6-5.6-1.4-1.4-8 8 8 8 1.4-1.4-5.6-5.6h12.2v-2z"/>
            </svg>
          </spark-button>
          <spark-button id="rightNav" flat round>
            <svg width="24px" height="24px" viewBox="0 0 24 24">
              <path d="M12 4l-1.4 1.4 5.6 5.6h-12.2v2h12.2l-5.6 5.6 1.4 1.4 8-8z"/>
            </svg>
          </spark-button>
        </spark-toolbar>

        <div id="sparkStatusContainer">
         <spark-status id="sparkStatus"></spark-status>
        </div>
      </div>
    </spark-split-view>


    <!-- =========================== DIALOGS =============================== -->


    <!-- Error dialog -->
    <spark-dialog id="errorDialog" headerTitle="">
      <div id="errorMessage" class="help-block"></div>

      <spark-dialog-button id="errorClose" dismiss focused>Close</spark-dialog-button>
    </spark-dialog>

    <!-- OK / Cancel dialog -->
    <spark-dialog id="okCancelDialog" headerTitle="">
      <p id="okCancelMessage"></p>

      <spark-dialog-button cancel>Cancel</spark-dialog-button>
      <spark-dialog-button id="okText" submit focused>OK</spark-dialog-button>
    </spark-dialog>

    <!-- Rename File dialog -->
    <spark-dialog id="renameDialog" headerTitle="Rename">
      <label for="renameFileName">New name</label>
      <input id="renameFileName" type="text" class="form-control"
          required pattern="[\w\.-]+"
          spellcheck="false" autosave focused>

      <spark-dialog-button cancel>Cancel</spark-dialog-button>
      <spark-dialog-button submit>Rename</spark-dialog-button>
    </spark-dialog>

    <!-- New File dialog -->
    <spark-dialog id="fileNewDialog" headerTitle="New File">
      <label for="fileName">New file name</label>
      <input id="fileName" type="text" class="form-control"
          required pattern="[\w\.-]+"
          spellcheck="false" focused>

      <spark-dialog-button cancel>Cancel</spark-dialog-button>
      <spark-dialog-button submit>Create</spark-dialog-button>
    </spark-dialog>

    <!-- New Folder dialog -->
    <spark-dialog id="folderNewDialog" headerTitle="New Folder">
      <label for="folderName">New folder name</label>
      <input id="folderName" type="text" class="form-control"
          required pattern="[\w\.-]+"
          spellcheck="false" focused>

      <spark-dialog-button cancel>Cancel</spark-dialog-button>
      <spark-dialog-button submit>Create</spark-dialog-button>
    </spark-dialog>

    <!-- New Project dialog -->
    <spark-dialog id="newProjectDialog" headerTitle="New Project">
      <div class="form-group">
        <label for="name">Project name</label>
        <input id="name" type="text" class="form-control"
            placeholder="HelloWorld" required pattern="[\w\.-]+"
            spellcheck="false" autosave focused />
      </div>
      <div class="form-group">
        <label for="type">Project type</label>

        <!-- TODO(ussuri): This duplication is pretty ugly, but none of the
          advertised ways worked: <template if...> around individual options
          breaks dart2js ("'template if' within 'select'...");
          <option template if...> doesn't work at least in Dartium.
        -->
        <template if="{{showWipProjectTemplates}}">
          <!-- TODO(ussuri): Rename "type" - too generic => dangerous. -->
          <select name="type" class="form-control" autosave>
            <optgroup label="Default">
              <option value="empty">
                Blank project
              </option>
            </optgroup>
            <optgroup label="Web apps">
              <option value="web/web_app_dart">
                Dart web app
              </option>
              <option value="web/web_app_js">
                JavaScript web app
              </option>
              <option value="web/web_app_polymer_js;polymer,core-elements">
                JavaScript web app using Polymer
              </option>
              <option value="web/web_starter_kit">
                Web Starter Kit
              </option>
            </optgroup>
            <optgroup label="Chrome apps">
              <option value="chrome/chrome_app_js">
                JavaScript Chrome app
              </option>
              <!-- This one currently can't possibly work due to Polymer
                   JS breaking the CSP. BUG #1933. -->
              <option value="chrome/chrome_app_polymer_js;polymer,core-elements">
                JavaScript Chrome app using Polymer
              </option>
              <!-- This one works when installed in Chrome manually, but
                   launching via the 'Run' button is broken. BUG #1935. -->
              <option value="chrome/chrome_extension_js">
                JavaScript Chrome extension
              </option>
            </optgroup>
            <optgroup label="Polymer elements">
              <option value="polymer/polymer_element_js">
                JavaScript Polymer custom element
              </option>
              <!-- This one just needs some additional work. -->
              <option value="polymer/polymer_element_dart">
                Dart Polymer custom element
              </option>
              <!-- This one is internal for now. -->
              <option value="polymer/spark_widget">
                Chrome Dev Editor widget
              </option>
            </optgroup>
          </select>
        </template>

        <template if="{{!showWipProjectTemplates}}">
          <select name="type" class="form-control" autosave>
            <optgroup label="Default">
              <option value="empty">
                Blank project
              </option>
            </optgroup>
            <optgroup label="Web apps">
              <option value="web/web_app_dart">
                Dart web app
              </option>
              <option value="web/web_app_js">
                JavaScript web app
              </option>
              <option value="web/web_app_polymer_js;polymer,core-elements">
                JavaScript web app using Polymer
              </option>
              <option value="web/web_starter_kit">
                Web Starter Kit
              </option>
            </optgroup>
            <optgroup label="Chrome apps">
              <option value="chrome/chrome_app_js">
                JavaScript Chrome app
              </option>
            </optgroup>
            <optgroup label="Polymer elements">
              <option value="polymer/polymer_element_js">
                JavaScript Polymer custom element
              </option>
            </optgroup>
          </select>
        </template>
      </div>

      <spark-dialog-button cancel>Cancel</spark-dialog-button>
      <spark-dialog-button submit>Create</spark-dialog-button>
    </spark-dialog>

    <!-- Deploy to Mobile dialog -->
    <spark-dialog id="mobileDeployDialog" headerTitle="Deploy to Mobile">
      <div class="form-group">
        <div class="help-block">
          Please start the
          <a href="https://github.com/MobileChromeApps/chrome-app-developer-tool/releases"
              on-click="{{handleAnchorClick}}">
            Chrome App Developer Tool for Mobile (App Dev Tool)
          </a>
          application on your Android device.
        </div>
      </div>
      <div class="form-group">
        <div class="vert-align-box">
          <input id="adb" type="radio" name="mobileDeployType" value="push-adb" checked>
          <label for="adb">Deploy via USB</label>
        </div>
      </div>
      <div class="form-group">
        <div class="vert-align-box">
          <input id="ip" type="radio" name="mobileDeployType" value="push-ip">
          <label for="ip">Deploy to a network host with this IP:</label>
        </div>
        <div class="radio-button-dependency">
          <!-- TODO(devoncarew): Also, support IPv6 name patterns. -->
          <input id="pushUrl" type="text" class="form-control "
              placeholder="e.g. 192.168.1.101"
              pattern="(\d{1,3}\.){3}\d{1,3}"
              spellcheck="false" autosave>
        </div>
      </div>
      <div id="progressDescription"></div>
      <div id='deployCheckDeviceMessage'>
        Please check for a connection authorization dialog on your device.
      </div>

      <spark-dialog-button cancel>Cancel</spark-dialog-button>
      <spark-dialog-button submit focused>Deploy</spark-dialog-button>
    </spark-dialog>

    <!-- Git Clone dialog -->
    <spark-dialog id="gitCloneDialog" headerTitle="Clone Git Project">
      <div class="form-group">
        <label for="gitRepoUrl">Repository URL</label>
        <input id="gitRepoUrl" type="url" class="form-control"
            placeholder="https://github.com/dart-lang/spark.git"
            spellcheck="false" autosave focused>
        <input id="gitRepoUrlCopyInBuffer"/>
      </div>

      <spark-dialog-button id="cloneClose" cancel>Cancel</spark-dialog-button>
      <spark-dialog-button id="clone" submit>Clone</spark-dialog-button>
    </spark-dialog>

    <!-- Git Commit dialog -->
    <spark-dialog id="gitCommitDialog" headerTitle="Git Commit">
      <div class="form-group">
        <div id="gitUserInfo">
          <div class="input-label">
            <label for="gitName">Your name</label>
            <input id="gitName" type="text" class="form-control"
                placeholder="John Doe" pattern=".+"
                spellcheck="false" autosave>
          </div>
          <div class="input-label">
            <label for="gitEmail">Email</label>
            <input id="gitEmail" type="email" class="form-control"
                placeholder="johndoe@gmail.com" spellcheck="false" autosave>
          </div>
        </div>
      </div>
      <div class="input-label">
        <label id="changeLabel">Changes</label>
        <div id="gitStatusDiv">
           <span id="gitStatus"></span>
           <a href="#" id="gitStatusDetail">Details...</a>
        </div>
      </div>
      <div id="gitChangeList"></div>
      <div class="form-group">
        <label for="commitMessage">Commit message</label>
        <textarea id="commitMessage" type="text" class="form-control"
            rows="3" wrap="soft" spellcheck autosave focused></textarea>
        <span class="help-block">
          Enter a brief description of the changes.
        </span>
      </div>
      <spark-dialog-button id="gitCommitCancel" cancel>Cancel</spark-dialog-button>
      <spark-dialog-button id="gitCommit" submit>Commit</spark-dialog-button>
    </spark-dialog>

    <!-- Git Branch dialog -->
    <spark-dialog id="gitBranchDialog" headerTitle="Create Branch">
      <label for="gitBranchName">Create a new branch</label>
      <input id="gitBranchName" type="text" class="form-control"
          required pattern="[^~:?*\^\[\s]+" spellcheck="false" autosave focused>
      <div class="form-group">
        <label for="gitRemoteBranches">Checkout a branch</label>
        <select id="gitRemoteBranches" class="form-control"></select>
      </div>
      <spark-dialog-button id="gitBranchCancel" cancel>Cancel</spark-dialog-button>
      <spark-dialog-button id="gitBranch" submit>Create Branch</spark-dialog-button>
    </spark-dialog>

    <!-- Git Checkout dialog -->
    <spark-dialog id="gitCheckoutDialog" headerTitle="Git Checkout">
      <div class="form-group">
        <label for="currentBranchName">Current branch</label>
        <input id="currentBranchName" type="text" class="form-control"
            spellcheck="false" disabled focused>
      </div>
      <div class="form-group">
        <label for="gitCheckoutBranch">Switch to branch</label>
        <select id="gitCheckoutBranch" class="form-control"></select>
      </div>
      <spark-dialog-button id="gitCheckoutCancel" cancel>Cancel</spark-dialog-button>
      <spark-dialog-button id="gitCheckout" submit>Checkout</spark-dialog-button>
    </spark-dialog>

    <!-- Git Push dialog -->
    <spark-dialog id="gitPushDialog" headerTitle="Git Push">
      <div class="form-group">
        <div id="gitCommitList"></div>
      </div>
      <spark-dialog-button id="gitPushClose">Cancel</spark-dialog-button>
      <spark-dialog-button id="gitPush" submit focused>Push</spark-dialog-button>
    </spark-dialog>

    <!-- About dialog -->
<<<<<<< HEAD
    <spark-dialog id="aboutDialog" headerTitle="About Chrome Dev Editor">
      <div class="form-group">
        <div id="aboutDialog-icon">
          <img src="images/icon_48.png">
        </div>
        <div id="aboutDialog-text">
          <div><label>Develop apps on the Chrome platform</label></div>
          <div><label>Version {{appVersion}}</label></div>
=======
    <spark-dialog id="aboutDialog" headerTitle="About Spark" noClosingX>
      <div class="form-group">
        <div class="vert-align-box">
          <img id="logo" src="images/icon_48.png">
          <label>
            A Chrome Apps based development environment (v{{appVersion}})
          </label>
>>>>>>> 484b5f7c
        </div>
      </div>
      <div id="analyticsOptIn" class="form-group">
        <div class="top-align-box">
          <span>
            <input id="analyticsCheck" type="checkbox">
          </span>
          <label for="analyticsCheck">
            Help make Chrome Dev Editor better by automatically sending usage statistics and
            crash reports to Google
          </label>
        </div>
      </div>
      <spark-dialog-button submit focused>Done</spark-dialog-button>
    </spark-dialog>

    <!-- Settings dialog -->
    <spark-dialog id="settingsDialog" headerTitle="Settings">
      <div class="form-group">
        <spark-toolbar class="settings-block"
            horizontal justify="left" spacing="small">
          <label class="settings-label">Whitespace:</label>
          <span class="vert-align-box">
            <input id="stripWhitespace" type="checkbox">
            <label for="stripWhitespace">
              Strip trailing whitespace on save
            </label>
          </span>
        </spark-toolbar>
      </div>

      <template if="{{useAceThemes}}">
        <div class="form-group" id="changeTheme">
          <spark-toolbar class="settings-block"
              horizontal justify="spaced" spacing="small">
            <label class="settings-label">Editor theme:</label>
            <span class="settings-value"></span>
            <spark-button id="themeMinus" class="plus-minus-button"
                flat round padding="none" on-click="{{onThemeMinus}}">
              <!--TODO(ussuri): Use SVG <use> directives instead here and below.-->
              <svg viewBox="0 0 24 24" width="24" height="24">
                <polygon points="15.4,7.4 14,6 8,12 14,18 15.4,16.6 10.8,12 "></polygon>
              </svg>
            </spark-button>
            <spark-button id="themePlus" class="plus-minus-button"
                flat round padding="none" on-click="{{onThemePlus}}">
              <svg viewBox="0 0 24 24" width="24" height="24">
                <polygon points="10,6 8.6,7.4 13.2,12 8.6,16.6 10,18 16,12 "></polygon>
              </svg>
            </spark-button>
          </spark-toolbar>
        </div>
      </template>

      <div class="form-group" id="changeFont">
        <spark-toolbar class="settings-block"
            horizontal justify="spaced" spacing="small">
          <label class="settings-label">Editor font:</label>
          <span class="settings-value"></span>
          <spark-button id="fontMinus" class="plus-minus-button"
              flat round padding="none" on-click="{{onFontSmaller}}">
            <svg viewBox="0 0 24 24" width="24" height="24">
              <path d="M19,13H5v-2h14V13z"></path>
            </svg>
          </spark-button>
          <spark-button id="fontPlus" class="plus-minus-button"
              flat round padding="none" on-click="{{onFontLarger}}">
            <svg viewBox="0 0 24 24" width="24" height="24">
              <path d="M19,13h-6v6h-2v-6H5v-2h6V5h2v6h6V13z"></path>
            </svg>
          </spark-button>
        </spark-toolbar>
      </div>

      <div class="form-group" id="changeKeys">
        <spark-toolbar class="settings-block"
            horizontal justify="spaced" spacing="small">
          <label class="settings-label">Key bindings:</label>
          <span class="settings-value"></span>
          <spark-button id="keysMinus" class="plus-minus-button"
              flat round padding="none" on-click="{{onKeysMinus}}">
            <svg viewBox="0 0 24 24" width="24" height="24">
              <polygon points="15.4,7.4 14,6 8,12 14,18 15.4,16.6 10.8,12 "></polygon>
            </svg>
          </spark-button>
          <spark-button id="keysPlus" class="plus-minus-button"
              flat round padding="none" on-click="{{onKeysPlus}}">
            <svg viewBox="0 0 24 24" width="24" height="24">
              <polygon points="10,6 8.6,7.4 13.2,12 8.6,16.6 10,18 16,12 "></polygon>
            </svg>
          </spark-button>
        </spark-toolbar>
      </div>

      <template if="{{!chromeOS}}">
        <div class="form-group" id="rootDirectory">
          <spark-toolbar class="settings-block"
              horizontal justify="spaced" spacing="small">
            <label class="settings-label">Root directory:</label>
            <span id="directoryLabel" class="settings-value"></span>
          </spark-toolbar>
        </div>
      </template>

      <div class="form-group" id="gitCredentials">
        <spark-toolbar class="settings-block"
            horizontal justify="edges" spacing="small">
          <label class="settings-label">Git credentials:</label>
          <spark-button class="reset-setting-button"
              flat on-click="{{onResetGit}}">
            Clear Git Credentials
          </spark-button>
        </spark-toolbar>
        <div id="gitResetSettingsDone" class="reset-setting-result">
          Done
        </div>
      </div>

      <template if="{{developerMode}}">
        <div class="form-group" id="resetPreferences">
          <spark-toolbar class="settings-block"
              horizontal justify="edges" spacing="small">
            <label class="settings-label">Preferences:</label>
            <spark-button class="reset-setting-button"
                flat on-click="{{onResetPreference}}">
              Reset Preferences
            </spark-button>
          </spark-toolbar>
          <div id="preferenceResetResult" class="reset-setting-result"></div>
        </div>
      </template>

      <spark-dialog-button dismiss focused>Close</spark-dialog-button>
    </spark-dialog>

    <!-- Git authentication dialog -->
    <spark-dialog id="gitAuthenticationDialog" headerTitle="Git Authentication">
      <div id="gitUserInfo">
        <div class="input-label">
          <label for="gitUsername">User name</label>
          <input id="gitUsername" type="text" class="form-control"
              placeholder="johndoe" required pattern="\S+"
              spellcheck="false" autosave focused>
        </div>
        <div class="input-label">
          <label for="gitPassword">Password</label>
          <input id="gitPassword" type="password" class="form-control"
              placeholder="Required" required>
        </div>
      </div>

      <spark-dialog-button cancel>Cancel</spark-dialog-button>
      <spark-dialog-button submit>Login</spark-dialog-button>
    </spark-dialog>

    <!-- Spark Status dialog -->
    <spark-dialog id="statusDialog" headerTitle="">
      <div id="progressDescription"></div>
    </spark-dialog>

    <!-- Publish on webstore -->
    <spark-dialog id="webStorePublishDialog" headerTitle="Publish to Chrome Web Store">
      <div class="form-group">
        <div class="vert-align-box">
          <input type="radio" name="webStorePublishType" value="new" id="new-app-radio" checked>
          <label for="new-app-radio">Create a new application</label>
        </div>
      </div>
      <div class="form-group">
        <div class="vert-align-box">
          <input type="radio" name="webStorePublishType" value="existing" id="existing-app-radio">
          <label for="existing-app-radio">Upload to an existing application with this ID:</label>
        </div>
        <div class="radio-button-dependency">
          <input id="appID" type="text" class="form-control"
              placeholder="abcdefghijklmnopqrstuvwxyzabcdef"
              required pattern="[a-z]{32}"
              spellcheck="false" autosave>
        </div>
      </div>
      <spark-dialog-button cancel>Cancel</spark-dialog-button>
      <spark-dialog-button submit focused>Publish</spark-dialog-button>
    </spark-dialog>

    <!-- Properties dialog -->
    <spark-dialog id="propertiesDialog" headerTitle="Properties">
      <div id="body">
      </div>

      <spark-dialog-button dismiss focused>Close</spark-dialog-button>
    </spark-dialog>

    <!-- Chrome WebStore published dialog -->
    <spark-dialog id="webStorePublishedDialog" headerTitle="Application published">
      <div class="help-block">
        An updated version of your application has been uploaded and
        published. You can now see it on the Chrome Web Store.
      </div>

      <spark-dialog-button id="webStorePublishedAction">
        Open in Chrome Web Store
      </spark-dialog-button>
      <spark-dialog-button dismiss focused>
        Close
      </spark-dialog-button>
    </spark-dialog>

    <!-- Chrome WebStore first upload dialog -->
    <spark-dialog id="webStoreUploadedDialog" headerTitle="Application uploaded">
      <div class="help-block">
        Your application has been uploaded to the Chrome Web Store.
        You still need to fill out some additional information in the
        Developer Dashboard before publishing it.
      </div>

      <spark-dialog-button id="webStoreUploadedAction">
        Open in the Developer Dashboard
      </spark-dialog-button>
      <spark-dialog-button submit focused>
        Close
      </spark-dialog-button>
    </spark-dialog>

    <!-- Project remove dialog -->
    <spark-dialog id="projectRemoveDialog" headerTitle="Remove Project">
      <div class="help-block">
        "DELETE" will permanently delete
        &quot;<span id="projectRemoveProjectName"></span>&quot; from disk.<br>
        "REMOVE REFERENCE" will remove the reference to it from
        the list of projects in Chrome Dev Editor, but keep its files on disk.
      </div>

      <spark-dialog-button cancel>
        Cancel
      </spark-dialog-button>
      <spark-dialog-button id="projectRemoveDeleteButton" submit secondary>
        Delete
      </spark-dialog-button>
      <spark-dialog-button id="projectRemoveRemoveReferenceButton" submit>
        Remove Reference
      </spark-dialog-button>
    </spark-dialog>

    <!-- File remove dialog -->
    <spark-dialog id="fileRemoveDialog" headerTitle="Remove File">
      <div class="help-block">
        "DELETE" will permanently delete
         &quot;<span id="fileRemoveFileName"></span>&quot;
        from disk.<br>
        "REMOVE REFERENCE" will remove the reference to it from
        Chrome Dev Editor, but keep it on disk.
      </div>

      <spark-dialog-button cancel>
        Cancel
      </spark-dialog-button>
      <spark-dialog-button id="fileRemoveDeleteButton" submit primary="false">
        Delete
      </spark-dialog-button>
      <spark-dialog-button id="fileRemoveRemoveReferenceButton" submit>
        Remove Reference
      </spark-dialog-button>
    </spark-dialog>
  </template>

  <script type="application/dart" src="spark_polymer_ui.dart"></script>
</polymer-element><|MERGE_RESOLUTION|>--- conflicted
+++ resolved
@@ -433,24 +433,16 @@
     </spark-dialog>
 
     <!-- About dialog -->
-<<<<<<< HEAD
     <spark-dialog id="aboutDialog" headerTitle="About Chrome Dev Editor">
       <div class="form-group">
-        <div id="aboutDialog-icon">
-          <img src="images/icon_48.png">
-        </div>
-        <div id="aboutDialog-text">
-          <div><label>Develop apps on the Chrome platform</label></div>
-          <div><label>Version {{appVersion}}</label></div>
-=======
-    <spark-dialog id="aboutDialog" headerTitle="About Spark" noClosingX>
-      <div class="form-group">
         <div class="vert-align-box">
-          <img id="logo" src="images/icon_48.png">
-          <label>
-            A Chrome Apps based development environment (v{{appVersion}})
-          </label>
->>>>>>> 484b5f7c
+          <div id="aboutDialog-icon">
+            <img src="images/icon_48.png">
+          </div>
+          <div id="aboutDialog-text">
+            <div><label>Develop apps on the Chrome platform</label></div>
+            <div><label>Version {{appVersion}}</label></div>
+          </div>
         </div>
       </div>
       <div id="analyticsOptIn" class="form-group">
