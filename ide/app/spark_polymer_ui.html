<!DOCTYPE html>

<!-- Copyright (c) 2013, Google Inc. Please see the AUTHORS file for details.
     All rights reserved. Use of this source code is governed by a BSD-style
     license that can be found in the LICENSE file. -->

<!-- NOTE: If you add any new Polymer imports here, don't forget to also add
     matching Dart imports in spark_bootstrap.dart. -->
<link rel="import" href="packages/spark_widgets/spark_button/spark_button.html">
<link rel="import" href="packages/spark_widgets/spark_dialog/spark_dialog.html">
<link rel="import" href="packages/spark_widgets/spark_dialog_button/spark_dialog_button.html">
<link rel="import" href="packages/spark_widgets/spark_menu_button/spark_menu_button.html">
<link rel="import" href="packages/spark_widgets/spark_menu_item/spark_menu_item.html">
<link rel="import" href="packages/spark_widgets/spark_menu_separator/spark_menu_separator.html">
<link rel="import" href="packages/spark_widgets/spark_progress/spark_progress.html">
<link rel="import" href="packages/spark_widgets/spark_split_view/spark_split_view.html">
<link rel="import" href="packages/spark_widgets/spark_status/spark_status.html">
<link rel="import" href="packages/spark_widgets/spark_toolbar/spark_toolbar.html">
<link rel="import" href="lib/ui/commit_message_view/commit_message_view.html">
<link rel="import" href="lib/ui/goto_line_view/goto_line_view.html">

<polymer-element name="spark-polymer-ui" attributes="splitViewPosition">
  <template>
    <link rel="stylesheet" href="spark_polymer_ui.css">

    <spark-split-view
        id="splitView"
        direction="left"
        splitterSize="1"
        splitterHandle="false"
        targetSize="{{splitViewPosition}}"
        minTargetSize="200"
        on-update="{{onSplitterUpdate}}">
      <div beforeSplit>
        <spark-toolbar class="toolbar"
            horizontal
            justify="spaced"
            spacing="small">
          <input type="fileFilter"
              id="fileFilter"
              placeholder="Filter"
              spellcheck="false"
              on-keydown="{{fileFilterKeydownHandler}}"
              on-input="{{fileFilterInputHandler}}"
              tabindex="0"/>

          <spark-button id="runButton" flat round padding="medium">
            <svg viewBox="0 0 24 24">
              <polygon points="8,5 8,19 19,12 "></polygon>
            </svg>
          </spark-button>

          <spark-menu-button
              id="mainMenu"
              valueAttr="action-id"
              arrow="none"
              on-activate="{{onMenuSelected}}">

            <spark-button menuButton flat round padding="medium">
              <svg viewBox="0 0 24 24">
                <path d="M12,8c1.1,0,2-0.9,2-2s-0.9-2-2-2c-1.1,0-2,0.9-2,2S10.9,8,12,8z M12,10c-1.1,0-2,0.9-2,2s0.9,2,2,2c1.1,0,2-0.9,2-2S13.1,10,12,10z M12,16c-1.1,0-2,0.9-2,2s0.9,2,2,2c1.1,0,2-0.9,2-2S13.1,16,12,16z"></path>
              </svg>
            </spark-button>

            <spark-menu-item action-id="project-new" label="New Project...">
            </spark-menu-item>
            <!-- TODO(devoncarew): Removed as per #2348. -->
            <!-- spark-menu-item action-id="file-open" label="Open File...">
            </spark-menu-item -->
            <spark-menu-item action-id="folder-open" label="Open Folder...">
            </spark-menu-item>
            <spark-menu-item action-id="git-clone" label="Git Clone...">
            </spark-menu-item>

            <spark-menu-separator></spark-menu-separator>

            <spark-menu-item action-id="application-run" label="Run">
            </spark-menu-item>
            <spark-menu-item action-id="application-push" label="Deploy to Mobile...">
            </spark-menu-item>
            <spark-menu-item action-id="webstore-publish" label="Publish to Chrome Web Store...">
            </spark-menu-item>

            <template if="{{developerMode}}">
              <spark-menu-separator></spark-menu-separator>
              <spark-menu-item action-id="run-tests" label="Run Tests">
              </spark-menu-item>
            </template>

            <spark-menu-separator></spark-menu-separator>

            <spark-menu-item action-id="settings" label="Settings...">
            </spark-menu-item>
            <spark-menu-item action-id="send-feedback" label="Send Feedback...">
            </spark-menu-item>
            <spark-menu-item action-id="help-about" label="About Spark">
            </spark-menu-item>

          </spark-menu-button>
        </spark-toolbar>

        <content select="#fileViewArea"></content>

        <template if="{{showNoFileFilterMatches}}">
          <div id="fileNotFoundPlaceholder">
            No matching files
          </div>
        </template>
      </div>

      <div afterSplit>
        <content select="#editorArea"></content>

        <spark-toolbar id="navigationButtons" class="toolbar"
            horizontal
            justify="right"
            spacing="small">
          <spark-button id="leftNav" flat round padding="medium">
            <svg viewBox="0 0 24 24">
              <path d="M20,11H7.8l5.6-5.6L12,4l-8,8l8,8l1.4-1.4L7.8,13H20V11z"></path>
            </svg>
          </spark-button>
          <spark-button id="rightNav" flat round padding="medium">
            <svg viewBox="0 0 24 24">
              <polygon points="12,4 10.6,5.4 16.2,11 4,11 4,13 16.2,13 10.6,18.6 12,20 20,12 "></polygon>
            </svg>
          </spark-button>
        </spark-toolbar>

        <div id="sparkStatusContainer">
         <spark-status id="sparkStatus"></spark-status>
        </div>
      </div>
    </spark-split-view>


    <!-- =========================== DIALOGS =============================== -->


    <!-- Error dialog -->
    <spark-dialog id="errorDialog" title="">
      <div id="errorMessage" class="help-block"></div>

      <spark-dialog-button id="errorClose" dismiss focused>Close</spark-dialog-button>
    </spark-dialog>

    <!-- OK / Cancel dialog -->
    <spark-dialog id="okCancelDialog" title="">
      <p id="okCancelMessage"></p>

      <spark-dialog-button cancel>Cancel</spark-dialog-button>
      <spark-dialog-button id="okText" submit focused>OK</spark-dialog-button>
    </spark-dialog>

    <!-- Rename File dialog -->
    <spark-dialog id="renameDialog" title="Rename">
      <label for="renameFileName">New name</label>
      <input id="renameFileName" type="text" class="form-control"
          required pattern="[\w\.-]+"
          spellcheck="false" autosave focused>

      <spark-dialog-button cancel>Cancel</spark-dialog-button>
      <spark-dialog-button submit>Rename</spark-dialog-button>
    </spark-dialog>

    <!-- New File dialog -->
    <spark-dialog id="fileNewDialog" title="New File">
      <label for="fileName">New file name</label>
      <input id="fileName" type="text" class="form-control"
          required pattern="[\w\.]+"
          spellcheck="false" focused>

      <spark-dialog-button cancel>Cancel</spark-dialog-button>
      <spark-dialog-button submit>Create</spark-dialog-button>
    </spark-dialog>

    <!-- New Folder dialog -->
    <spark-dialog id="folderNewDialog" title="New Folder">
      <label for="folderName">New folder name</label>
      <input id="folderName" type="text" class="form-control"
          required pattern="[\w\.]+"
          spellcheck="false" focused>

      <spark-dialog-button cancel>Cancel</spark-dialog-button>
      <spark-dialog-button submit>Create</spark-dialog-button>
    </spark-dialog>

    <!-- New Project dialog -->
    <spark-dialog id="newProjectDialog" title="New Project">
      <div class="form-group">
        <label for="name">Project name</label>
        <input id="name" type="text" class="form-control"
<<<<<<< HEAD
            placeholder="HelloWorld" required pattern="[\w\.-]+"
=======
            placeholder="HelloWorld" required pattern="[^\/ ]+"
>>>>>>> c66c401c
            spellcheck="false" autosave focused />
      </div>
      <div class="form-group">
        <label for="type">Project type</label>
        <select name="type" class="form-control" autosave>
          <optgroup label="Default">
            <option value="empty">
              Blank project
            </option>
          </optgroup>
          <optgroup label="Web apps">
            <option value="web/web_app_dart">
              Dart web app
            </option>
            <option value="web/web_app_js">
              JavaScript web app
            </option>
            <option value="web/web_app_polymer_js;polymer,core-elements">
              JavaScript web app using Polymer
            </option>
          </optgroup>
          <optgroup label="Chrome apps">
            <option value="chrome/chrome_app_js">
              JavaScript Chrome app
            </option>
            <template if="{{showWipProjectTemplates}}">
              <!-- This one currently can't possibly work due to Polymer
                   JS breaking the CSP. BUG #1933. -->
              <option value="chrome/chrome_app_polymer_js;polymer,core-elements">
                JavaScript Chrome app using Polymer
              </option>
              <!-- This one works when installed in Chrome manually, but
                   launching via the 'Run' button is broken. BUG #1935. -->
              <option value="chrome/chrome_extension_js">
                JavaScript Chrome extension
              </option>
            </template>
          </optgroup>
          <optgroup label="Polymer elements">
            <option value="polymer/polymer_element_js">
              JavaScript Polymer custom element
            </option>
            <template if="{{showWipProjectTemplates}}">
              <!-- This one just needs some additional work. -->
              <option value="polymer/polymer_element_dart">
                Dart Polymer custom element
              </option>
              <!-- This one is internal for now. -->
              <option value="polymer/spark_widget">
                Spark widget
              </option>
            </template>
          </optgroup>
        </select>
      </div>

      <spark-dialog-button cancel>Cancel</spark-dialog-button>
      <spark-dialog-button submit>Create</spark-dialog-button>
    </spark-dialog>

    <!-- Deploy to Mobile dialog -->
    <spark-dialog id="mobileDeployDialog" title="Deploy to Mobile">
      <h4>Deploy a Chrome App to an Android Device</h4>
      <p>
        Please start the
        <a href="https://github.com/MobileChromeApps/chrome-app-harness/releases"
            on-click="{{handleAnchorClick}}">
                Chrome App Developer Tool for Mobile (App Dev Tool)
        </a>
        application on your Android device.
      </p>
      <div class="form-group">
        <form>
          <div>
            <input id="adb" type="radio" name="type" value="push-adb" checked />
            <label for="adb">Deploy via USB</label>
          </div>
          <div>
            <input id="ip" type="radio" name="type" value="push-ip" autosave />
            <label for="ip">Deploy to a network host</label>
            <!-- TODO(devoncarew): Also, support IPv6 name patterns. -->
            <input id="pushUrl" type="text" class="form-control"
                placeholder="e.g. 192.168.1.101"
                pattern="(\d{1,3}\.){3}\d{1,3}"
                spellcheck="false" autosave/>
          </div>
        </form>
      </div>
      <div id="progressDescription"></div>
      <div id='deployCheckDeviceMessage'>
        Please check for a connection authorization dialog on your device.
      </div>

      <spark-dialog-button cancel>Cancel</spark-dialog-button>
      <spark-dialog-button submit focused>Deploy</spark-dialog-button>
    </spark-dialog>

    <!-- Git Clone dialog -->
    <spark-dialog id="gitCloneDialog" title="Clone Git Project">
      <div class="form-group">
        <label for="gitRepoUrl">Repository URL</label>
        <input id="gitRepoUrl" type="url" class="form-control"
            placeholder="https://github.com/dart-lang/spark.git"
            spellcheck="false" autosave focused>
      </div>

      <spark-dialog-button id="cloneClose" cancel>Cancel</spark-dialog-button>
      <spark-dialog-button id="clone" submit>Clone</spark-dialog-button>
    </spark-dialog>

    <!-- Git Commit dialog -->
    <spark-dialog id="gitCommitDialog" title="Git Commit">
      <div class="form-group">
        <div id="gitUserInfo">
          <div class="input-label">
            <label for="gitName">Your name</label>
            <input id="gitName" type="text" class="form-control"
                placeholder="John Doe" required pattern=".+"
                spellcheck="false" autosave focused>
          </div>
          <div class="input-label">
            <label for="gitEmail">Email</label>
            <input id="gitEmail" type="email" class="form-control"
                placeholder="johndoe@gmail.com" spellcheck="false" autosave>
          </div>
        </div>
      </div>
      <div class="input-label">
        <label id="changeLabel">Changes</label>
        <div id="gitStatusDiv">
           <span id="gitStatus"></span>
           <a href="#" id="gitStatusDetail">Details...</a>
        </div>
      </div>
      <div id="gitChangeList"></div>
      <div class="form-group">
        <label for="commitMessage">Commit message</label>
        <textarea id="commitMessage" type="text" class="form-control"
            rows="3" wrap="soft" spellcheck autosave></textarea>
        <span class="help-block">
          Enter a brief description of the changes.
        </span>
      </div>
      <spark-dialog-button id="gitCommitCancel" cancel>Cancel</spark-dialog-button>
      <spark-dialog-button id="gitCommit" submit>Commit</spark-dialog-button>
    </spark-dialog>

    <!-- Git Branch dialog -->
    <spark-dialog id="gitBranchDialog" title="Create Branch">
      <label for="gitBranchName">Create a new branch</label>
      <input id="gitBranchName" type="text" class="form-control"
          required pattern="[^~:?*\^\[\s]+" spellcheck="false" autosave focused>
      <div class="form-group">
        <label for="gitRemoteBranches">Checkout a branch</label>
        <select id="gitRemoteBranches" class="form-control"></select>
      </div>
      <spark-dialog-button id="gitBranchCancel" cancel>Cancel</spark-dialog-button>
      <spark-dialog-button id="gitBranch" submit>Create Branch</spark-dialog-button>
    </spark-dialog>

    <!-- Git Checkout dialog -->
    <spark-dialog id="gitCheckoutDialog" title="Git Checkout">
      <div class="form-group">
        <label for="currentBranchName">Current branch</label>
        <input id="currentBranchName" type="text" class="form-control"
            spellcheck="false" disabled>
      </div>
      <div class="form-group">
        <label for="gitCheckoutBranch">Switch to branch</label>
        <select id="gitCheckoutBranch" class="form-control"></select>
      </div>
      <spark-dialog-button id="gitCheckoutCancel" cancel>Cancel</spark-dialog-button>
      <spark-dialog-button id="gitCheckout" submit>Checkout</spark-dialog-button>
    </spark-dialog>

    <!-- Git Push dialog -->
    <spark-dialog id="gitPushDialog" title="Git Push">
      <div class="form-group">
        <div id="gitCommitList"></div>
      </div>
      <spark-dialog-button id="gitPushClose">Cancel</spark-dialog-button>
      <spark-dialog-button id="gitPush" submit>Push</spark-dialog-button>
    </spark-dialog>

    <!-- About dialog -->
    <spark-dialog id="aboutDialog" title="Spark">
      <div class="form-group">
        <span class="help-block">
          A Chrome Apps based development environment (v<span id="aboutVersion"></span>)
        </span>
      </div>
      <div class="form-group">
        <div class="checkbox">
          <input id="analyticsCheck" type="checkbox">
          <label for="analyticsCheck">
            Allow Spark to collect anonymous usage statistics
          </label>
        </div>
      </div>

      <spark-dialog-button dismiss focused>Close</spark-dialog-button>
    </spark-dialog>

    <!-- Settings dialog -->
    <spark-dialog id="settingsDialog" title="Settings">
      <div class="form-group">
        <spark-toolbar class="settings-block"
            horizontal justify="left" spacing="small">
          <label class="settings-label">Whitespace:</label>
          <span class="checkbox">
            <input id="stripWhitespace" type="checkbox">
            <label for="stripWhitespace">
              Strip trailing whitespace on save
            </label>
          </span>
        </spark-toolbar>
      </div>

      <template if="{{useAceThemes}}">
        <div class="form-group" id="changeTheme">
          <spark-toolbar class="settings-block"
              horizontal justify="spaced" spacing="small">
            <label class="settings-label">Editor theme:</label>
            <span class="settings-value"></span>
            <spark-button id="themeMinus" class="plus-minus-button"
                flat round padding="small" on-click="{{onThemeMinus}}">
              <!--TODO(ussuri): Use SVG <use> directives instead here and below.-->
              <svg viewBox="0 0 24 24">
                <polygon points="15.4,7.4 14,6 8,12 14,18 15.4,16.6 10.8,12 "></polygon>
              </svg>
            </spark-button>
            <spark-button id="themePlus" class="plus-minus-button"
                flat round padding="small" on-click="{{onThemePlus}}">
              <svg viewBox="0 0 24 24">
                <polygon points="10,6 8.6,7.4 13.2,12 8.6,16.6 10,18 16,12 "></polygon>
              </svg>
            </spark-button>
          </spark-toolbar>
        </div>
      </template>

      <div class="form-group" id="changeFont">
        <spark-toolbar class="settings-block"
            horizontal justify="spaced" spacing="small">
          <label class="settings-label">Editor font:</label>
          <span class="settings-value"></span>
          <spark-button id="fontMinus" class="plus-minus-button"
              flat round padding="small" on-click="{{onFontSmaller}}">
            <svg viewBox="0 0 24 24">
              <path d="M19,13H5v-2h14V13z"></path>
            </svg>
          </spark-button>
          <spark-button id="fontPlus" class="plus-minus-button"
              flat round padding="small" on-click="{{onFontLarger}}">
            <svg viewBox="0 0 24 24">
              <path d="M19,13h-6v6h-2v-6H5v-2h6V5h2v6h6V13z"></path>
            </svg>
          </spark-button>
        </spark-toolbar>
      </div>

      <div class="form-group" id="changeKeys">
        <spark-toolbar class="settings-block"
            horizontal justify="spaced" spacing="small">
          <label class="settings-label">Key bindings:</label>
          <span class="settings-value"></span>
          <spark-button id="keysMinus" class="plus-minus-button"
              flat round padding="small" on-click="{{onKeysMinus}}">
            <svg viewBox="0 0 24 24">
              <polygon points="15.4,7.4 14,6 8,12 14,18 15.4,16.6 10.8,12 "></polygon>
            </svg>
          </spark-button>
          <spark-button id="keysPlus" class="plus-minus-button"
              flat round padding="small" on-click="{{onKeysPlus}}">
            <svg viewBox="0 0 24 24">
              <polygon points="10,6 8.6,7.4 13.2,12 8.6,16.6 10,18 16,12 "></polygon>
            </svg>
          </spark-button>
        </spark-toolbar>
      </div>

      <template if="{{!chromeOS}}">
        <div class="form-group" id="rootDirectory">
          <spark-toolbar class="settings-block"
              horizontal justify="spaced" spacing="small">
            <label class="settings-label">Root directory:</label>
            <span id="directoryLabel" class="settings-value"></span>
          </spark-toolbar>
        </div>
      </template>

      <div class="form-group" id="gitCredentials">
        <spark-toolbar class="settings-block"
            horizontal justify="edges" spacing="small">
          <label class="settings-label">Git credentials:</label>
          <spark-button class="reset-setting-button"
              flat primary on-click="{{onResetGit}}">
            Clear Git Credentials
          </spark-button>
        </spark-toolbar>
        <div id="gitResetSettingsDone" class="reset-setting-result">
          Done
        </div>
      </div>

      <template if="{{developerMode}}">
        <div class="form-group" id="resetPreferences">
          <spark-toolbar class="settings-block"
              horizontal justify="edges" spacing="small">
            <label class="settings-label">Preferences:</label>
            <spark-button class="reset-setting-button"
                flat primary on-click="{{onResetPreference}}">
              Reset Preferences
            </spark-button>
          </spark-toolbar>
          <div id="preferenceResetResult" class="reset-setting-result"></div>
        </div>
      </template>

      <spark-dialog-button dismiss focused>Close</spark-dialog-button>
    </spark-dialog>

    <!-- Git authentication dialog -->
    <spark-dialog id="gitAuthenticationDialog" title="Git Authentication">
      <div id="gitUserInfo">
        <div class="input-label">
          <label for="gitUsername">User name</label>
          <input id="gitUsername" type="text" class="form-control"
<<<<<<< HEAD
              placeholder="johndoe" required pattern="\S+"
              spellcheck="false" autosave focused>
=======
              placeholder="johndoe" required pattern="\S+" spellcheck="false"
              autosave focused>
>>>>>>> c66c401c
        </div>
        <div class="input-label">
          <label for="gitPassword">Password</label>
          <input id="gitPassword" type="password" class="form-control"
              placeholder="Required" required>
        </div>
      </div>

      <spark-dialog-button cancel>Cancel</spark-dialog-button>
      <spark-dialog-button submit>Login</spark-dialog-button>
    </spark-dialog>

    <!-- Spark Status dialog -->
    <spark-dialog id="statusDialog" title="">
      <div id="progressDescription"></div>
    </spark-dialog>

    <!-- Publish on webstore -->
    <spark-dialog id="webStorePublishDialog" title="Publish to Chrome Web Store">
      <div class="form-group">
        <form>
          <div>
            <input type="radio" name="type" value="new" id="new-app-radio" checked>
            <label for="new-app-radio">Create a new application</label>
          </div>
          <div>
            <input type="radio" name="type" value="existing" id="existing-app-radio">
            <label for="existing-app-radio">Upload to an existing application</label>
          </div>
        </form>
      </div>
      <div class="form-group">
        <label for="appID">Enter the ID of the existing application</label>
        <input id="appID" type="text" class="form-control"
            placeholder="abcdefghijklmnopqrstuvwxyzabcdef"
            required pattern="[a-z]{32}"
            spellcheck="false" autosave>
      </div>

      <spark-dialog-button cancel>Cancel</spark-dialog-button>
      <spark-dialog-button submit focused>Publish</spark-dialog-button>
    </spark-dialog>

    <!-- Properties dialog -->
    <spark-dialog id="propertiesDialog" title="Properties">
      <div id="body">
      </div>

      <spark-dialog-button dismiss focused>Close</spark-dialog-button>
    </spark-dialog>

    <!-- Chrome WebStore published dialog -->
    <spark-dialog id="webStorePublishedDialog" title="Application published">
      <div class="help-block">
        An updated version of your application has been uploaded and
        published. You can now see it on the Chrome Web Store.
      </div>

      <spark-dialog-button id="webStorePublishedAction">
        Open in Chrome Web Store
      </spark-dialog-button>
      <spark-dialog-button dismiss focused>
        Close
      </spark-dialog-button>
    </spark-dialog>

    <!-- Chrome WebStore first upload dialog -->
    <spark-dialog id="webStoreUploadedDialog" title="Application uploaded">
      <div class="help-block">
        Your application has been uploaded to the Chrome Web Store.
        You still need to fill out some additional information in the
        Developer Dashboard before publishing it.
      </div>

      <spark-dialog-button id="webStoreUploadedAction">
        Open in the Developer Dashboard
      </spark-dialog-button>
      <spark-dialog-button submit focused>
        Close
      </spark-dialog-button>
    </spark-dialog>

    <!-- Project remove dialog -->
    <spark-dialog id="projectRemoveDialog" title="Remove Project">
      <div class="help-block">
        "DELETE" will permanently delete
        &quot;<span id="projectRemoveProjectName"></span>&quot; from disk.<br>
        "REMOVE REFERENCE" will remove the reference to it from
        the list of projects in Spark, but keep its files on disk.
      </div>

      <spark-dialog-button cancel>
        Cancel
      </spark-dialog-button>
      <spark-dialog-button id="projectRemoveDeleteButton" submit secondary>
        Delete
      </spark-dialog-button>
      <spark-dialog-button id="projectRemoveRemoveReferenceButton" submit>
        Remove Reference
      </spark-dialog-button>
    </spark-dialog>

    <!-- File remove dialog -->
    <spark-dialog id="fileRemoveDialog" title="Remove File">
      <div class="help-block">
        "DELETE" will permanently delete
         &quot;<span id="fileRemoveFileName"></span>&quot;
        from disk.<br>
        "REMOVE REFERENCE" will remove the reference to it from
        Spark, but keep it on disk.
      </div>

      <spark-dialog-button cancel>
        Cancel
      </spark-dialog-button>
      <spark-dialog-button id="fileRemoveDeleteButton" submit primary="false">
        Delete
      </spark-dialog-button>
      <spark-dialog-button id="fileRemoveRemoveReferenceButton" submit>
        Remove Reference
      </spark-dialog-button>
    </spark-dialog>
  </template>

  <script type="application/dart;component=1" src="spark_polymer_ui.dart"></script>
</polymer-element><|MERGE_RESOLUTION|>--- conflicted
+++ resolved
@@ -190,11 +190,7 @@
       <div class="form-group">
         <label for="name">Project name</label>
         <input id="name" type="text" class="form-control"
-<<<<<<< HEAD
             placeholder="HelloWorld" required pattern="[\w\.-]+"
-=======
-            placeholder="HelloWorld" required pattern="[^\/ ]+"
->>>>>>> c66c401c
             spellcheck="false" autosave focused />
       </div>
       <div class="form-group">
@@ -346,7 +342,7 @@
     <spark-dialog id="gitBranchDialog" title="Create Branch">
       <label for="gitBranchName">Create a new branch</label>
       <input id="gitBranchName" type="text" class="form-control"
-          required pattern="[^~:?*\^\[\s]+" spellcheck="false" autosave focused>
+          pattern="[^~:?*\^\[\s]+" spellcheck="false" autosave focused>
       <div class="form-group">
         <label for="gitRemoteBranches">Checkout a branch</label>
         <select id="gitRemoteBranches" class="form-control"></select>
@@ -523,13 +519,8 @@
         <div class="input-label">
           <label for="gitUsername">User name</label>
           <input id="gitUsername" type="text" class="form-control"
-<<<<<<< HEAD
               placeholder="johndoe" required pattern="\S+"
               spellcheck="false" autosave focused>
-=======
-              placeholder="johndoe" required pattern="\S+" spellcheck="false"
-              autosave focused>
->>>>>>> c66c401c
         </div>
         <div class="input-label">
           <label for="gitPassword">Password</label>
