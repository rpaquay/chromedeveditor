// Copyright (c) 2014, Google Inc. Please see the AUTHORS file for details.
// All rights reserved. Use of this source code is governed by a BSD-style
// license that can be found in the LICENSE file.

library spark.services_impl;

import 'dart:async';
import 'dart:isolate';

import 'analyzer.dart' as analyzer;
import 'services_common.dart';
import 'compiler.dart';
import '../dart/sdk.dart';

void init(SendPort sendPort) {
  final ServicesIsolate servicesIsolate = new ServicesIsolate(sendPort);
}

/**
 * A `Function` that takes in a [ServiceActionEvent] as a request and returns
 * its response event in a [Future].
 */
typedef Future<ServiceActionEvent> RequestHandler(ServiceActionEvent request);

/**
 * Defines a handler for all worker-side service implementations.
 */
class ServicesIsolate {
  int _topCallId = 0;
  final SendPort _sendPort;

  // Fired when host originates a message
  Stream<ServiceActionEvent> onHostMessage;

  // Fired when host responds to message
  Stream<ServiceActionEvent> onResponseMessage;

  ChromeService chromeService;
  Map<String, ServiceImpl> _serviceImplsById = {};

  DartSdk sdk;

  ServicesIsolate(this._sendPort) {
    chromeService = new ChromeService(this);

    StreamController<ServiceActionEvent> hostMessageController =
        new StreamController();
    StreamController<ServiceActionEvent> responseMessageController =
        new StreamController.broadcast();

    onResponseMessage = responseMessageController.stream;
    onHostMessage = hostMessageController.stream;

    ReceivePort receivePort = new ReceivePort();
    _sendPort.send(receivePort.sendPort);

    _registerServiceImpl(new TestServiceImpl(this));

    receivePort.listen((arg) {
      if (arg is int) {
        _sendPort.send(arg);
      } else {
        ServiceActionEvent event = new ServiceActionEvent.fromMap(arg);
        if (event.response) {
          responseMessageController.add(event);
        } else {
          hostMessageController.add(event);
        }
      }
    });

    chromeService.getAppContents('sdk/dart-sdk.bz').then((List<int> sdkContents) {
      sdk = DartSdk.createSdkFromContents(sdkContents);

      _registerServiceImpl(new CompilerServiceImpl(this, sdk));
      _registerServiceImpl(new AnalyzerServiceImpl(this, sdk));

      onHostMessage.listen((ServiceActionEvent event) => _handleMessage(event));
    });
  }

  ServiceImpl getServiceImpl(String serviceId) {
    return _serviceImplsById[serviceId];
  }

  Future<ServiceActionEvent> _onResponseByCallId(String callId) {
    Completer<ServiceActionEvent> completer = new Completer<ServiceActionEvent>();
    // Added to avoid leaking subscriptions. Consider using a map of completers.
    StreamSubscription sub = null;
    sub = onResponseMessage.listen((ServiceActionEvent event) {
      if (event.callId == callId) {
        completer.complete(event);
        sub.cancel();
      }
    });
    return completer.future;
  }

  void _registerServiceImpl(ServiceImpl serviceImplementation) {
    _serviceImplsById[serviceImplementation.serviceId] = serviceImplementation;
  }

  Future<ServiceActionEvent> _handleMessage(ServiceActionEvent event) {
    Completer<ServiceActionEvent> completer = new Completer<ServiceActionEvent>();

    ServiceImpl service = getServiceImpl(event.serviceId);
    service.handleEvent(event).then((ServiceActionEvent responseEvent) {
      if (responseEvent != null) {
        _sendResponse(responseEvent);
        completer.complete();
      }
    });

    return completer.future;
  }

  // Sends a response message.
  void _sendResponse(ServiceActionEvent event, [Map data,
      bool expectResponse = false]) {
    // TODO(ericarnold): implement expectResponse
    event.response = true;
    var eventMap = event.toMap();
    if (data != null) {
      eventMap['data'] = data;
    }
    _sendPort.send(eventMap);
  }

  String _getNewCallId() => "iso_${_topCallId++}";

  // Sends action to host. Returns a future if expectResponse is true.
  Future<ServiceActionEvent> _sendAction(ServiceActionEvent event,
      [bool expectResponse = false]) {

    event.makeRespondable(_getNewCallId());

    var eventMap = event.toMap();
    _sendPort.send(eventMap);
    return _onResponseByCallId(event.callId);
  }
}

class TestServiceImpl extends ServiceImpl {
  TestServiceImpl(ServicesIsolate isolate) : super(isolate, 'test') {
    registerRequestHandler('shortTest', shortTest);
    registerRequestHandler('longTest', longTest);
    registerRequestHandler('readText', readText);
  }

  Future<ServiceActionEvent> shortTest(ServiceActionEvent request) {
    Map map = {"response": "short${request.data['name']}"};
    return new Future.value(request.createReponse(map));
  }

  Future<ServiceActionEvent> longTest(ServiceActionEvent request) {
    return isolate.chromeService.delay(1000).then((_) {
      Map map = {"response": "long${request.data['name']}"};
      return new Future.value(request.createReponse(map));
    });
  }

  Future<ServiceActionEvent> readText(ServiceActionEvent request) {
    String fileUuid = request.data['fileUuid'];
    return isolate.chromeService.getFileContents(fileUuid) .then((String contents) {
      return request.createReponse({"contents": contents});
    });
  }
}

class CompilerServiceImpl extends ServiceImpl {
  final DartSdk sdk;
  Compiler compiler;

  CompilerServiceImpl(ServicesIsolate isolate, this.sdk) :
      super(isolate, 'compiler') {

    compiler = Compiler.createCompilerFrom(sdk,
        new _ServiceContentsProvider(isolate.chromeService));

    registerRequestHandler('compileString', compileString);
    registerRequestHandler('compileFile', compileFile);
  }

  Future<ServiceActionEvent> compileString(ServiceActionEvent request) {
    String string = request.data['string'];
    return compiler.compileString(string).then((CompilerResult result) {
      return new Future.value(request.createReponse(result.toMap()));
    });
  }

  Future<ServiceActionEvent> compileFile(ServiceActionEvent request) {
    String fileUuid = request.data['fileUuid'];
    String project = request.data['project'];
    bool csp = request.data['csp'];

    return compiler.compileFile(fileUuid, csp: csp).then((CompilerResult result) {
      return new Future.value(request.createReponse(result.toMap()));
    });
  }
}

class _ServiceContentsProvider implements ContentsProvider {
  final ChromeService chromeService;

  _ServiceContentsProvider(this.chromeService);

  Future<String> getFileContents(String uuid) {
    if (uuid.startsWith('/')) uuid = uuid.substring(1);
    return chromeService.getFileContents(uuid);
  }

  Future<String> getPackageContents(String relativeUuid, String packageRef) {
    return chromeService.getPackageContents(relativeUuid, packageRef);
  }
}

class AnalyzerServiceImpl extends ServiceImpl {
  analyzer.ChromeDartSdk dartSdk;

  Map<String, analyzer.ProjectContext> _contexts = {};

  AnalyzerServiceImpl(ServicesIsolate isolate, DartSdk sdk) :
      super(isolate, 'analyzer') {
    dartSdk = analyzer.createSdk(sdk);

    registerRequestHandler('buildFiles', buildFiles);
    registerRequestHandler('createContext', createContext);
    registerRequestHandler('processContextChanges', processContextChanges);
    registerRequestHandler('disposeContext', disposeContext);
    registerRequestHandler('getOutlineFor', getOutlineFor);
    registerRequestHandler('getDeclarationFor', getDeclarationFor);
  }

  Future<analyzer.ChromeDartSdk> get dartSdkFuture => new Future.value(dartSdk);

  Future<ServiceActionEvent> buildFiles(ServiceActionEvent request) {
    List<Map> fileUuids = request.data["dartFileUuids"];
    return _buildFiles(fileUuids).then((errorsPerFile) {
      return request.createReponse({"errors": errorsPerFile});
    });
  }

  Future<Map<String, List<Map>>> _buildFiles(List<Map> fileUuids) {
      Map<String, List<Map>> errorsPerFile = {};

      return dartSdkFuture.then((analyzer.ChromeDartSdk sdk) {
        return Future.forEach(fileUuids, (String fileUuid) {
          return _processFile(sdk, fileUuid).then((analyzer.AnalyzerResult result) {
            List<analyzer.AnalysisError> errors = result.errors;
            List<Map> responseErrors = [];

            if (errors != null) {
              for (analyzer.AnalysisError error in errors) {
                AnalysisError responseError = new AnalysisError();
                responseError.message = error.message;
                responseError.offset = error.offset;
                analyzer.LineInfo_Location location = result.getLineInfo(error);
                responseError.lineNumber = location.lineNumber;
                responseError.errorSeverity =
                    _errorSeverityToInt(error.errorCode.errorSeverity);
                responseError.length = error.length;
                responseErrors.add(responseError.toMap());
              }
            }

            return responseErrors;
          }).then((List<Map> errors) {
            errorsPerFile[fileUuid] = errors;
          });
        });
      }).then((_) => errorsPerFile);
    }

    Future<ServiceActionEvent> createContext(ServiceActionEvent request) {
      String id = request.data['contextId'];
      _contexts[id] = new analyzer.ProjectContext(id, dartSdk,
          new _ServiceContentsProvider(isolate.chromeService));
      return new Future.value(request.createReponse());
    }

    Future<ServiceActionEvent> processContextChanges(ServiceActionEvent request) {
      String id = request.data['contextId'];

      List<String> addedUuids = request.data['added'];
      List<String> changedUuids = request.data['changed'];
      List<String> deletedUuids = request.data['deleted'];

      analyzer.ProjectContext context = _contexts[id];

      if (context != null) {
        return context.processChanges(addedUuids, changedUuids,
            deletedUuids).then((analyzer.AnalysisResultUuid result) {
          return new Future.value(request.createReponse(result.toMap()));
        });
      } else {
        return new Future.value(
            request.createErrorReponse('no context associated with id ${id}'));
      }
    }

    Future<ServiceActionEvent> disposeContext(ServiceActionEvent request) {
      String id = request.data['contextId'];
      _contexts.remove(id);
      return new Future.value(request.createReponse());
    }

    Future<ServiceActionEvent> getOutlineFor(ServiceActionEvent request) {
      var codeString = request.data['string'];
<<<<<<< HEAD
      return analyzer.analyzeString(
          dartSdk, codeString, performResolution: false).then((result) {
=======
      return analyzer.analyzeString(dartSdk, codeString).then((result) {
>>>>>>> 2e75cb03
        return request.createReponse(_getOutline(result.ast).toMap());
      });
    }

    Future<ServiceActionEvent> getDeclarationFor(ServiceActionEvent request) {
      analyzer.ProjectContext context = _contexts[request.data['contextId']];
      String fileUuid = request.data['fileUuid'];
      int offset = request.data['offset'];

      Declaration declaration = _getDeclarationFor(context, fileUuid, offset);
      return new Future.value(request.createReponse(
          declaration != null ? declaration.toMap() : null));
    }

    Declaration _getDeclarationFor(analyzer.ProjectContext context,
        String fileUuid, int offset) {
      analyzer.FileSource source = context.getSource(fileUuid);

      List<analyzer.Source> librarySources =
          context.context.getLibrariesContaining(source);

      if (librarySources.isEmpty) return null;

      analyzer.CompilationUnit ast =
          context.context.resolveCompilationUnit2(source, librarySources[0]);

      analyzer.AstNode node =
          new analyzer.NodeLocator.con1(offset).searchWithin(ast);
      if (node is! analyzer.SimpleIdentifier) return null;

      analyzer.Element element = analyzer.ElementLocator.locate(node);
      if (element == null) return null;

      if (element.nameOffset == -1 || element.source == null) {
        return null;
      }

      // TODO:(devoncarew): Handle sdk sources.
      if (element.source is! analyzer.FileSource) return null;

      analyzer.FileSource fileSource = element.source;

      return new Declaration(
          element.displayName, fileSource.uuid,
          element.nameOffset, element.name.length);
    }

    Outline _getOutline(analyzer.CompilationUnit ast) {
    Outline outline = new Outline();

    // Ideally, we'd get an AST back, even for very badly formed files.
    if (ast == null) return outline;

    // TODO(ericarnold): Need to implement modifiers
    // TODO(ericarnold): Need to implement types

    for (analyzer.Declaration declaration in ast.declarations) {
      if (declaration is analyzer.TopLevelVariableDeclaration) {
        analyzer.VariableDeclarationList variables = declaration.variables;

        for (analyzer.VariableDeclaration variable in variables.variables) {
          outline.entries.add(_populateOutlineEntry(
              new OutlineTopLevelVariable(variable.name.name), declaration,
              declaration));
        }
      } else if (declaration is analyzer.ClassDeclaration) {
        OutlineClass outlineClass = new OutlineClass(declaration.name.name);
        outline.entries.add(
            _populateOutlineEntry(outlineClass, declaration.name, declaration));

        for (analyzer.ClassMember member in declaration.members) {
          if (member is analyzer.MethodDeclaration) {
            if (member.isGetter || member.isSetter) {
              outlineClass.members.add(_populateOutlineEntry(
                  new OutlineAccessor(member.name.name, member.isSetter),
<<<<<<< HEAD
                  member.name));
            } else {
              outlineClass.members.add(_populateOutlineEntry(
                  new OutlineMethod(member.name.name), member));
=======
                  member.name, member));
            } else {
              outlineClass.members.add(_populateOutlineEntry(
                  new OutlineMethod(member.name.name), member, member));
>>>>>>> 2e75cb03
            }
          } else if (member is analyzer.FieldDeclaration) {
            analyzer.VariableDeclarationList fields = member.fields;
            for (analyzer.VariableDeclaration field in fields.variables) {
              outlineClass.members.add(_populateOutlineEntry(
                  new OutlineProperty(field.name.name), field, field.parent));
            }
          }
        }
      } else if (declaration is analyzer.FunctionDeclaration) {
        outline.entries.add(_populateOutlineEntry(new OutlineTopLevelFunction(
            declaration.name.name), declaration.name, declaration));
      } else {
        print("${declaration.runtimeType} is unknown");
      }
    }

    return outline;
  }

  OutlineEntry _populateOutlineEntry(
      OutlineEntry outlineEntry, analyzer.AstNode nameNode,
      analyzer.AstNode bodyNode) {
    outlineEntry.nameStartOffset = nameNode.beginToken.offset;
    outlineEntry.nameEndOffset = nameNode.endToken.end;
    outlineEntry.bodyStartOffset = bodyNode.offset;
    outlineEntry.bodyEndOffset = bodyNode.end;
    return outlineEntry;
  }

  int _errorSeverityToInt(analyzer.ErrorSeverity severity) {
    if (severity == analyzer.ErrorSeverity.ERROR) {
      return ErrorSeverity.ERROR;
    } else  if (severity == analyzer.ErrorSeverity.WARNING) {
      return ErrorSeverity.WARNING;
    } else  if (severity == analyzer.ErrorSeverity.INFO) {
      return ErrorSeverity.INFO;
    } else {
      return ErrorSeverity.NONE;
    }
  }

  /**
   * Analyzes file and returns a Future with the [AnalyzerResult].
   */
  Future<analyzer.AnalyzerResult> _processFile(analyzer.ChromeDartSdk sdk, String fileUuid) {
    return isolate.chromeService.getFileContents(fileUuid)
        .then((String contents) => analyzer.analyzeString(sdk, contents))
        .then((analyzer.AnalyzerResult result) => result);
  }
}

/**
 * Special service for calling back to chrome.
 */
class ChromeService {
  ServicesIsolate _isolate;

  ChromeService(this._isolate);

  ServiceActionEvent _createNewEvent(String actionId, [Map data]) {
    return new ServiceActionEvent("chrome", actionId, data);
  }

  Future<ServiceActionEvent> delay(int milliseconds) =>
      _sendAction(_createNewEvent("delay", {"ms": milliseconds}));

  /**
   * Return the contents of the file at the given path. The path is relative to
   * the Chrome app's directory.
   */
  Future<List<int>> getAppContents(String path) {
    return _sendAction(_createNewEvent("getAppContents", {"path": path}))
        .then((ServiceActionEvent event) => event.data['contents']);
  }

  Future<String> getFileContents(String uuid) =>
    _sendAction(_createNewEvent("getFileContents", {"uuid": uuid}))
        .then((ServiceActionEvent event) => event.data["contents"]);

  /**
   * Get the contents for the given package reference. [packageRef] should look
   * something like `package:foo/foo.dart`;
   */
  Future<String> getPackageContents(String relativeUuid, String packageRef) {
    var event = _createNewEvent("getPackageContents",
        {"relativeTo": relativeUuid, "packageRef": packageRef});
    return _sendAction(event).then((event) => event.data["contents"]);
  }

  Future<ServiceActionEvent> _sendAction(ServiceActionEvent event,
      [bool expectResponse = false]) {
    return _isolate._sendAction(event, expectResponse).
        then((ServiceActionEvent event) {
      if (event.error != true) {
        return event;
      } else {
        String error = event.data['error'];
        String stackTrace = event.data['stackTrace'];
        throw "ChromeService error: $error\n$stackTrace";
      }
    });
  }
}

/**
 * Provides an abstract class and helper code for service implementations.
 */
abstract class ServiceImpl {
  final String serviceId;
  final ServicesIsolate isolate;

  Map<String, RequestHandler> _responders = {};

  ServiceImpl(this.isolate, this.serviceId);

  void registerRequestHandler(String methodName, RequestHandler responder) {
    _responders[methodName] = responder;
  }

  Future<ServiceActionEvent> handleEvent(ServiceActionEvent event) {
    RequestHandler responder = _responders[event.actionId];

    if (responder == null) {
      return new Future.value(
          event.createErrorReponse("no such method: ${event.actionId}"));
    } else {
      Future f = responder(event);
      assert(f != null);
      return f.catchError((e, st) {
        return event.createErrorReponse('${e}\n${st}');
      });
    }
  }
}<|MERGE_RESOLUTION|>--- conflicted
+++ resolved
@@ -306,12 +306,7 @@
 
     Future<ServiceActionEvent> getOutlineFor(ServiceActionEvent request) {
       var codeString = request.data['string'];
-<<<<<<< HEAD
-      return analyzer.analyzeString(
-          dartSdk, codeString, performResolution: false).then((result) {
-=======
       return analyzer.analyzeString(dartSdk, codeString).then((result) {
->>>>>>> 2e75cb03
         return request.createReponse(_getOutline(result.ast).toMap());
       });
     }
@@ -387,17 +382,10 @@
             if (member.isGetter || member.isSetter) {
               outlineClass.members.add(_populateOutlineEntry(
                   new OutlineAccessor(member.name.name, member.isSetter),
-<<<<<<< HEAD
-                  member.name));
-            } else {
-              outlineClass.members.add(_populateOutlineEntry(
-                  new OutlineMethod(member.name.name), member));
-=======
                   member.name, member));
             } else {
               outlineClass.members.add(_populateOutlineEntry(
                   new OutlineMethod(member.name.name), member, member));
->>>>>>> 2e75cb03
             }
           } else if (member is analyzer.FieldDeclaration) {
             analyzer.VariableDeclarationList fields = member.fields;
