--- conflicted
+++ resolved
@@ -233,83 +233,11 @@
 
   Future<analyzer.ChromeDartSdk> get dartSdkFuture => new Future.value(dartSdk);
 
-<<<<<<< HEAD
-  Future<ServiceActionEvent> handleEvent(ServiceActionEvent event) {
-    switch (event.actionId) {
-      case "buildFiles":
-        return buildFiles(event.data["dartFileUuids"]).then(
-            (Map<String, List<Map>> errorsPerFile) {
-          return new Future.value(
-              event.createReponse({"errors": errorsPerFile}));
-        });
-      case "getOutlineFor":
-        var codeString = event.data['string'];
-        return analyzer.analyzeString(
-            dartSdk, codeString, performResolution: false).then(
-                (analyzer.AnalyzerResult result) {
-          return event.createReponse(_getOutline(result.ast).toMap());
-        });
-      case "getDeclarationFor":
-        analyzer.ProjectContext context = _contexts[event.data['contextId']];
-        String fileUuid = event.data['fileUuid'];
-        analyzer.FileSource source = context.getSource(fileUuid);
-
-//        return new Future.value(event.createErrorReponse('no soup'));
-
-        int offset = event.data['offset'];
-
-        var unit = context.context.parseCompilationUnit(source);
-        analyzer.AstNode foundNode = new analyzer.NodeLocator.con1(offset).searchWithin(unit);
-        if (foundNode is analyzer.SimpleIdentifier) {
-//          var element = analyzer.ElementLocator.locate(foundNode);
-          foundNode = foundNode.parent;
-          if (foundNode is analyzer.MethodInvocation) {
-//            element = analyzer.ElementLocator.locate(foundNode);
-//            analyzer.MethodInvocation invocationNode = foundNode;
-            Declaration declaration = new Declaration(fileUuid,
-                foundNode.toSource(), "TODO: Fill in documentation",
-                foundNode.beginToken.offset, foundNode.endToken.offset);
-
-            //return new Future.value(event.createReponse(declaration.toMap()));
-//            return new Future.value(event.createReponse("{name: method(), doc: TODO: Fill in documentation, startOffset: 117, endOffset: 124}"));
-
-
-//            inv.target;
-//            inv.realTarget;
-          } else if (foundNode is analyzer.TypeName) {
-          } else if (foundNode is analyzer.PrefixedIdentifier) {
-//            analyzer.PrefixedIdentifier prefixedIdentifier = foundNode;
-//            foundNode = prefixedIdentifier.parent;
-          }
-        }
-        return new Future.value(event.createReponse({
-            "fileUuid": "E398D46008623DF8A0BA96EBA7E543BF:sandbox-TestProject/getter_setter_demo.dart",
-            "name": "method()",
-            "doc": "TODO: Fill in documentation", "startOffset": 117,
-            "endOffset": 124}));
-
-//        return new Future.value(event.createErrorReponse('no soup'));
-
-
-//        analyzer.NodeLocator locator = new analyzer.NodeLocator.con2(offset, offset + 1);
-//        analyzer.Element element = analyzer.NodeLocator.(
-//        /*%TRACE3*/ print("""(4> 4/18/14): element: ${element.kind}"""); // TRACE%
-//        var codeString = event.data['string'];
-//        return analyzer.analyzeString(
-//            dartSdk, codeString, performResolution: false).then(
-//                (analyzer.AnalyzerResult result) {
-//          return event.createReponse(_getOutline(result.ast).toMap());
-//        });
-      default:
-        return super.handleEvent(event);
-    }
-=======
   Future<ServiceActionEvent> buildFiles(ServiceActionEvent request) {
     List<Map> fileUuids = request.data["dartFileUuids"];
     return _buildFiles(fileUuids).then((errorsPerFile) {
       request.createReponse({"errors": errorsPerFile});
     });
->>>>>>> 1617f259
   }
 
   Future<Map<String, List<Map>>> _buildFiles(List<Map> fileUuids) {
