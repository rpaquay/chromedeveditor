--- conflicted
+++ resolved
@@ -1,54 +1,53 @@
-// Copyright (c) 2013, Google Inc. Please see the AUTHORS file for details.
-// All rights reserved. Use of this source code is governed by a BSD-style
-// license that can be found in the LICENSE file.
-
-library spark.utils;
-
-import 'dart:web_audio';
-
-import 'package:chrome_gen/chrome_app.dart' as chrome_gen;
-
-/**
- * This method is shorthand for [chrome.i18n.getMessage].
- */
-String i18n(String messageId) {
-  return chrome_gen.i18n.getMessage(messageId);
-}
-
-<<<<<<< HEAD
-/**
- * Strip off one set of leading and trailing single or double quotes.
- */
-String stripQuotes(String str) {
-  if (str.length < 2) {
-    return str;
-  }
-
-  if (str.startsWith("'") && str.endsWith("'")) {
-    return str.substring(1, str.length - 1);
-  }
-
-  if (str.startsWith('"') && str.endsWith('"')) {
-    return str.substring(1, str.length - 1);
-  }
-
-  return str;
-=======
-String capitalize(String s) {
-  return s.isEmpty ? '' : (s[0].toUpperCase() + s.substring(1));
->>>>>>> 74523c69
-}
-
-AudioContext _ctx;
-
-void beep() {
-  if (_ctx == null) {
-    _ctx = new AudioContext();
-  }
-
-  OscillatorNode osc = _ctx.createOscillator();
-
-  osc.connectNode(_ctx.destination, 0, 0);
-  osc.start(0);
-  osc.stop(_ctx.currentTime + 0.1);
-}
+// Copyright (c) 2013, Google Inc. Please see the AUTHORS file for details.
+// All rights reserved. Use of this source code is governed by a BSD-style
+// license that can be found in the LICENSE file.
+
+library spark.utils;
+
+import 'dart:web_audio';
+
+import 'package:chrome_gen/chrome_app.dart' as chrome_gen;
+
+/**
+ * This method is shorthand for [chrome.i18n.getMessage].
+ */
+String i18n(String messageId) {
+  return chrome_gen.i18n.getMessage(messageId);
+}
+
+/**
+ * Strip off one set of leading and trailing single or double quotes.
+ */
+String stripQuotes(String str) {
+  if (str.length < 2) {
+    return str;
+  }
+
+  if (str.startsWith("'") && str.endsWith("'")) {
+    return str.substring(1, str.length - 1);
+  }
+
+  if (str.startsWith('"') && str.endsWith('"')) {
+    return str.substring(1, str.length - 1);
+  }
+
+  return str;
+}
+
+String capitalize(String s) {
+  return s.isEmpty ? '' : (s[0].toUpperCase() + s.substring(1));
+}
+
+AudioContext _ctx;
+
+void beep() {
+  if (_ctx == null) {
+    _ctx = new AudioContext();
+  }
+
+  OscillatorNode osc = _ctx.createOscillator();
+
+  osc.connectNode(_ctx.destination, 0, 0);
+  osc.start(0);
+  osc.stop(_ctx.currentTime + 0.1);
+}