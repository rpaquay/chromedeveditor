// Copyright (c) 2013, Google Inc. Please see the AUTHORS file for details.
// All rights reserved. Use of this source code is governed by a BSD-style
// license that can be found in the LICENSE file.

/**
 * A resource workspace implementation.
 */
library spark.workspace;

import 'dart:async';
import 'dart:convert' show JSON;

import 'package:chrome_gen/chrome_app.dart' as chrome_gen;
import 'package:logging/logging.dart';

import 'preferences.dart';

/**
 * The Workspace is a top-level entity that can contain files and projects. The
 * files that it contains are loose files; they do not have parent folders.
 */
class Workspace implements Container {

  Logger workspaceLogger = new Logger('spark.workspace');
  Container _parent = null;
  chrome_gen.Entry _entry = null;

  List<Resource> _children = [];
  PreferenceStore _store;

  StreamController<ResourceChangeEvent> _streamController =
      new StreamController.broadcast();

  // TODO: perhaps move to returning a constructed Workspace via a static
  // method that returns a Future? see PicoServer
  Workspace(PreferenceStore preferenceStore) {
    this._store = preferenceStore;
  }

  String get name => null;

  Container get parent => null;

  Future<Resource> link(chrome_gen.Entry entity) {

    if (entity.isFile) {
      var resource = new File(this, entity);
      _children.add(resource);
      _streamController.add(new ResourceChangeEvent(resource, ResourceEventType.ADD));
      return new Future.value(resource);
    } else {
      var project = new Project(this, entity);
      _children.add(project);
      _streamController.add(new ResourceChangeEvent(project, ResourceEventType.ADD));
      return _gatherChildren(project);
    }
  }

  void unlink(Resource resource) {
    // TODO: remove resource from list of children and fire event
  }

  List<Resource> getChildren() =>_children;

  List<File> getFiles() => _children.where((c) => c is File).toList();

  List<Project> getProjects() => _children.where((c) => c is Project).toList();

  Stream<ResourceChangeEvent> get onResourceChange => _streamController.stream;

  Project get project => null;

  // read the workspace data from storage and restore entries
  Future restore() {
    return _store.getValue('workspace').then((s) {
      if (s == null) return null;

      try {
<<<<<<< HEAD
        List<String> ids = JSON.decode(s);
        return Future.forEach(ids, (id) {
          return chrome_gen.fileSystem.restoreEntry(id).then((entry) => link(entry));
=======
        List ids = JSON.decode(s);
        List futures = [];
        ids.forEach((id) {
          futures.add(chrome_gen.fileSystem.restoreEntry(id)
              .then((entry) => entry != null ? link(entry) : null)
              .catchError((e, stackTrace) => null));
>>>>>>> d9ffd20a
        });
      } catch (e) {
        workspaceLogger.log(Level.INFO, 'Exception in workspace restore', e);
        return new Future.error(e);
      }
    });
  }

  // store info for workspace children
  Future save() {
    List list = [];
    _children.forEach((c) => list.add(chrome_gen.fileSystem.retainEntry(c._entry)));
    return _store.setValue('workspace', JSON.encode(list));
  }

  Future<Resource> _gatherChildren(Container container) {
    chrome_gen.DirectoryEntry dir = container._entry;
    List futures = [];

    return dir.createReader().readEntries().then((entries) {
      for (chrome_gen.Entry ent in entries) {
        if (ent.isFile) {
          var file = new File(container, ent);
          container._children.add(file);
        } else {
          var folder = new Folder(container, ent);
          container._children.add(folder);
          futures.add(_gatherChildren(folder));
        }
      }
      return Future.wait(futures).then((_) => container);
    });
  }
}

abstract class Container extends Resource {
  List<Resource> _children = [];

  Container(Container parent, chrome_gen.Entry entry) : super(parent, entry);

  List<Resource> getChildren() => _children;
}

abstract class Resource {
  Container _parent;
  chrome_gen.Entry _entry;

  Resource(this._parent, this._entry);

  String get name => _entry.name;

  Container get parent => _parent;

  /**
   * Returns the containing [Project]. This can return null for loose files and
   * for the workspace.
   */
  Project get project => parent == null ? null : parent.project;
}

class Folder extends Container {
  Folder(Container parent, chrome_gen.Entry entry) : super(parent, entry);
}

class File extends Resource {
  File(Container parent, chrome_gen.Entry entry) : super(parent, entry);

  Future<String> getContents() => (_entry as chrome_gen.ChromeFileEntry).readText();

  // TODO: fire change event
  Future setContents(String contents) => (_entry as chrome_gen.ChromeFileEntry).writeText(contents);
}

class Project extends Folder {
  Project(Container parent, chrome_gen.Entry entry) : super(parent, entry);

  Project get project => this;
}

class ResourceEventType {
  final String name;

  const ResourceEventType._(this.name);

  /**
   * Event type indicates resource has been added to workspace.
   */
  static const ResourceEventType ADD = const ResourceEventType._('ADD');

  /**
   * Event type indicates resource has been removed from workspace.
   */
  static const ResourceEventType DELETE = const ResourceEventType._('DELETE');

  /**
   * Event type indicates resource has changed.
   */
  static const ResourceEventType CHANGE = const ResourceEventType._('CHANGE');

  String toString() => name;
}

/**
 * Used to indicate changes to the Workspace.
 */
class ResourceChangeEvent {
  final ResourceEventType type;
  final Resource resource;

  ResourceChangeEvent(this.resource, this.type);
}<|MERGE_RESOLUTION|>--- conflicted
+++ resolved
@@ -76,18 +76,11 @@
       if (s == null) return null;
 
       try {
-<<<<<<< HEAD
         List<String> ids = JSON.decode(s);
         return Future.forEach(ids, (id) {
-          return chrome_gen.fileSystem.restoreEntry(id).then((entry) => link(entry));
-=======
-        List ids = JSON.decode(s);
-        List futures = [];
-        ids.forEach((id) {
-          futures.add(chrome_gen.fileSystem.restoreEntry(id)
-              .then((entry) => entry != null ? link(entry) : null)
-              .catchError((e, stackTrace) => null));
->>>>>>> d9ffd20a
+          return chrome_gen.fileSystem.restoreEntry(id)
+              .then((entry) => link(entry))
+              .catchError((_) => null);
         });
       } catch (e) {
         workspaceLogger.log(Level.INFO, 'Exception in workspace restore', e);
