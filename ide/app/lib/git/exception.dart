// Copyright (c) 2014, Google Inc. Please see the AUTHORS file for details.
// All rights reserved. Use of this source code is governed by a BSD-style
// license that can be found in the LICENSE file.

library git.exception;

/**
 * A wrapper class for all errors thrown by git. Each error is represented by a
 * unique [errorCode] pre-defined by the [GitErrorConstants] class.
 */
class GitException implements Exception {
  /// Represents the unique string for each error type.
  final String errorCode;
  final String message;

  /// Indicates if the error is not necessary to be handled and can be ignored.
  bool canIgnore = false;

  GitException([this.errorCode, this.message, this.canIgnore]);

  String toString() => message == null ? "GitException($errorCode)"
      : "GitException($errorCode) : $message";
}

/**
 * Defines all error types in git as string. Each error string represents a
 * unique [GitException].
 */
class GitErrorConstants {
<<<<<<< HEAD
=======

  static final String GIT_HTTP_404_ERROR = "git.http_404_error";
  static final String GIT_HTTP_ERROR = "git.http_error";
  static final String GIT_AUTH_REQUIRED = "git.auth_required";
  static final String GIT_AUTH_ERROR = "git.auth_error";

>>>>>>> a17e9363
  static final String GIT_CLONE_DIR_NOT_EMPTY = "git.clone_dir_not_empty";
  static final String GIT_CLONE_DIR_IN_USE = "git.clone_dir_in_use";
  static final String GIT_CLONE_DIR_NOT_INITIALIZED
      = "git.clone_dir_not_initialized";
  static final String GIT_CLONE_CANCEL = "git.clone_cancel";

  static final String GIT_BRANCH_UP_TO_DATE = "git.branch_up_to_date";
  static final String GIT_BRANCH_NOT_FOUND = "git.branch_not_found";
<<<<<<< HEAD
  static final String GIT_REMOTE_BRANCH_NOT_FOUND
      = "git.remote_branch_not_found";
  static final String GIT_BRANCH_EXISTS = "git.branch_exists";
  static final String GIT_BRANCH_UPTO_DATE = "git.branch_upto_date";
  static final String GIT_INVALID_BRANCH_NAME = "git.invalid_branch_name";
=======
  static final String GIT_BRANCH_EXISTS = "git.branch_exists";
  static final String GIT_REMOTE_BRANCH_NOT_FOUND = "git.remote_branch_not_found";

>>>>>>> a17e9363
  static final String GIT_PUSH_NO_REMOTE = "git.push_no_remote";
  static final String GIT_PUSH_NO_COMMITS = "git.push_no_commits";
  static final String GIT_PUSH_NON_FAST_FORWARD = "git.push_non_fast_forward";

  static final String GIT_OBJECT_STORE_CORRUPTED = "git.object_store_corrupted";

  static final String GIT_COMMIT_NO_CHANGES = "git.commit_no_changes";

  static final String GIT_FETCH_UP_TO_DATE = "git.fetch_up_to_date";

  static final String GIT_MERGE_ERROR = "git.merge_error";

  static final String GIT_INVALID_REPO_URL = "git.invalid_repo_url";
<<<<<<< HEAD
  static final String GIT_WORKING_TREE_NOT_CLEAN = "git.working_tree_not_clean";
=======
  static final String GIT_FILE_STATUS_TYPE_UNKNOWN = "git.file_status_type_unknown";
  static final String GIT_UNCOMMITTED_CHANGES_IN_TREE
      = "git.uncommitted_changes_in_tree";
>>>>>>> a17e9363
  static final String GIT_SUBMODULES_NOT_YET_SUPPORTED
      = "git.submodules_not_yet_supported";
}<|MERGE_RESOLUTION|>--- conflicted
+++ resolved
@@ -27,15 +27,12 @@
  * unique [GitException].
  */
 class GitErrorConstants {
-<<<<<<< HEAD
-=======
 
   static final String GIT_HTTP_404_ERROR = "git.http_404_error";
   static final String GIT_HTTP_ERROR = "git.http_error";
   static final String GIT_AUTH_REQUIRED = "git.auth_required";
   static final String GIT_AUTH_ERROR = "git.auth_error";
 
->>>>>>> a17e9363
   static final String GIT_CLONE_DIR_NOT_EMPTY = "git.clone_dir_not_empty";
   static final String GIT_CLONE_DIR_IN_USE = "git.clone_dir_in_use";
   static final String GIT_CLONE_DIR_NOT_INITIALIZED
@@ -44,17 +41,11 @@
 
   static final String GIT_BRANCH_UP_TO_DATE = "git.branch_up_to_date";
   static final String GIT_BRANCH_NOT_FOUND = "git.branch_not_found";
-<<<<<<< HEAD
   static final String GIT_REMOTE_BRANCH_NOT_FOUND
       = "git.remote_branch_not_found";
   static final String GIT_BRANCH_EXISTS = "git.branch_exists";
-  static final String GIT_BRANCH_UPTO_DATE = "git.branch_upto_date";
   static final String GIT_INVALID_BRANCH_NAME = "git.invalid_branch_name";
-=======
-  static final String GIT_BRANCH_EXISTS = "git.branch_exists";
-  static final String GIT_REMOTE_BRANCH_NOT_FOUND = "git.remote_branch_not_found";
 
->>>>>>> a17e9363
   static final String GIT_PUSH_NO_REMOTE = "git.push_no_remote";
   static final String GIT_PUSH_NO_COMMITS = "git.push_no_commits";
   static final String GIT_PUSH_NON_FAST_FORWARD = "git.push_non_fast_forward";
@@ -68,13 +59,8 @@
   static final String GIT_MERGE_ERROR = "git.merge_error";
 
   static final String GIT_INVALID_REPO_URL = "git.invalid_repo_url";
-<<<<<<< HEAD
   static final String GIT_WORKING_TREE_NOT_CLEAN = "git.working_tree_not_clean";
-=======
   static final String GIT_FILE_STATUS_TYPE_UNKNOWN = "git.file_status_type_unknown";
-  static final String GIT_UNCOMMITTED_CHANGES_IN_TREE
-      = "git.uncommitted_changes_in_tree";
->>>>>>> a17e9363
   static final String GIT_SUBMODULES_NOT_YET_SUPPORTED
       = "git.submodules_not_yet_supported";
 }