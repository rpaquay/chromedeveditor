--- conflicted
+++ resolved
@@ -60,7 +60,7 @@
   static Future<String> _fetchAndCreateBranch(
       GitOptions options, String branchName, String sourceBranchName) {
     ObjectStore store = options.store;
-    if (sourceBranchName != null && sourceBranchName.startsWith('origin/')) {
+    if (sourceBranchName.startsWith('origin/')) {
       sourceBranchName = sourceBranchName.split('/').last;
       return options.store.getRemoteHeadForRef(sourceBranchName).then((sha) {
         options.depth = 1;
@@ -83,16 +83,9 @@
         });
       });
     } else {
-<<<<<<< HEAD
       String refName = 'refs/heads/${sourceBranchName}';
       return store.getHeadForRef(refName).then((String sha) {
-        return store.createNewRef('refs/heads/' + branchName, sha);
-=======
-      return store.getHeadRef().then((String headRefName) {
-        return store.getHeadForRef(headRefName).then((sha) {
-          return store.createLocalRef(branchName, sha);
-        });
->>>>>>> 65d11dfa
+        return store.createLocalRef(branchName, sha);
       });
     }
   }
