--- conflicted
+++ resolved
@@ -196,7 +196,6 @@
 
     parentElement.children.add(_outlineDiv);
     outline = new Outline(services, _outlineDiv);
-<<<<<<< HEAD
     outline.onChildSelected.listen((OutlineItem item) {
       ace.Point startPoint =
           currentSession.document.indexToPosition(item.startOffset);
@@ -209,8 +208,6 @@
       _aceEditor.focus();
 
     });
-=======
->>>>>>> 9d79e2fc
   }
 
   bool isFileExtensionEditable(String extension) {
