--- conflicted
+++ resolved
@@ -2,6 +2,9 @@
 // All rights reserved. Use of this source code is governed by a BSD-style
 // license that can be found in the LICENSE file.
 
+/**
+ * An entrypoint to the [ace.dart](https://github.com/rmsmith/ace.dart) package.
+ */
 library spark.ace;
 
 import 'dart:html';
@@ -13,6 +16,9 @@
 
 export 'package:ace/ace.dart' show EditSession;
 
+/**
+ * A wrapper around an Ace editor instance.
+ */
 class AceEditor {
   static final THEMES = ['ambiance', 'monokai', 'pastel_on_dark', 'textmate'];
 
@@ -20,10 +26,6 @@
   workspace.File _file;
 
   static bool get available => js.context['ace'] != null;
-
-  static ace.EditSession createEditSession(String text, String fileName) {
-    return ace.createEditSession(text, new ace.Mode.forFile(fileName));
-  }
 
   AceEditor() {
     _aceEditor = ace.edit(querySelector('#editorArea'));
@@ -40,8 +42,12 @@
     _aceEditor.theme = new ace.Theme(theme);
   }
 
-  void focus() {
-    _aceEditor.focus();
+  void focus() => _aceEditor.focus();
+
+  void resize() => _aceEditor.resize(false);
+
+  ace.EditSession createEditSession(String text, String fileName) {
+    return ace.createEditSession(text, new ace.Mode.forFile(fileName));
   }
 
   void switchTo(ace.EditSession session) {
@@ -56,34 +62,4 @@
       }
     }
   }
-<<<<<<< HEAD
-=======
-
-  void saveAs(workspace.File file) {
-    _file = file;
-    save();
-  }
-
-  void setContent(workspace.File file) {
-    _file = file;
-    _file.getContents().then((String contents) {
-      _setContents(contents, new ace.Mode.forFile(_file.name));
-    });
-  }
-
-  void _setContents(String string, ace.Mode mode) {
-    _aceEditor.setValue(string, 0);
-    _aceEditor.session.mode = mode;
-    _aceEditor.navigateFileStart();
-    _aceEditor.focus();
-  }
-
-  void focus() {
-    _aceEditor.focus();
-  }
-
-  void resize() {
-    _aceEditor.resize(false);
-  }
->>>>>>> b438d1ca
 }