--- conflicted
+++ resolved
@@ -143,17 +143,9 @@
           currentSession.documentToScreenRow(marker.lineNum, 0) / numberLines * 100.0;
 
       html.Element minimapMarker = new html.Element.div();
-<<<<<<< HEAD
-      minimapMarker.classes.add("minimap-marker error");
-      minimapMarker.style.top =
-          markerHeightPercentage.toStringAsFixed(2) + "%";
-      minimapMarker.onClick.listen(
-          (_) => miniMapMarkerClicked(marker));
-=======
       minimapMarker.classes.add("minimap-marker ${marker.severityDescription}");
       minimapMarker.style.top = '${markerPos.toStringAsFixed(2)}%';
-      minimapMarker.onClick.listen((_) => miniMapMarkerClicked());
->>>>>>> b79acf1b
+      minimapMarker.onClick.listen((_) => miniMapMarkerClicked(marker));
 
       _minimapElement.append(minimapMarker);
     }
