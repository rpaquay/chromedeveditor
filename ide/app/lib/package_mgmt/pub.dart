// Copyright (c) 2014, Google Inc. Please see the AUTHORS file for details.
// All rights reserved. Use of this source code is governed by a BSD-style
// license that can be found in the LICENSE file.

/**
 * Pub services.
 */
library spark.package_mgmt.pub;

import 'dart:async';

import 'package:logging/logging.dart';
import 'package:tavern/tavern.dart' as tavern;
import 'package:yaml/yaml.dart' as yaml;

import 'package_manager.dart';
import '../jobs.dart';
import '../workspace.dart';

Logger _logger = new Logger('spark.pub');

// TODO(ussuri): Make package-private once no longer used outside.
final PubProperties pubProperties = new PubProperties();

class PubProperties extends PackageServiceProperties {
  String get packageServiceName => 'pub';
  String get packageSpecFileName => 'pubspec.yaml';
  String get packagesDirName => 'packages';
  String get libDirName => 'lib';
  String get packageRefPrefix => 'package:';
  // This will get both the "package:foo/bar.dart" variant when used directly
  // in Dart and the "baz/packages/foo/bar.dart" variant when served over HTTP.
  RegExp get packageRefPrefixRegexp =>
      new RegExp(r'^(package:|.*/packages/)(.*)$');

  void setSelfReference(Project project, String selfReference) =>
      project.setMetadata('${packageServiceName}SelfReference', selfReference);

  String getSelfReference(Project project) =>
      project.getMetadata('${packageServiceName}SelfReference');
}

class PubManager extends PackageManager {
  PubManager(Workspace workspace) : super(workspace);

  PackageServiceProperties get properties => pubProperties;

  PackageBuilder getBuilder() => new _PubBuilder();

  PackageResolver getResolverFor(Project project) => new _PubResolver._(project);

  Future installPackages(Project project) =>
      _installUpgradePackages(project, 'get', false);

  Future upgradePackages(Project project) =>
      _installUpgradePackages(project, 'upgrade', true);

  Future _installUpgradePackages(
      Project project, String commandName, bool isUpgrade) {
    return tavern.getDependencies(project.entry, _handleLog, isUpgrade).
        whenComplete(() {
      return project.refresh();
    }).catchError((e, st) {
      _logger.severe('Error running pub $commandName', e, st);
      return new Future.error(e, st);
    });
  }

  void _handleLog(String line, String level) {
    _logger.info(line.trim());
  }
}

/**
 * A class to help resolve pub `package:` references.
 */
class _PubResolver extends PackageResolver {
  final Project project;

  _PubResolver._(this.project);

  PackageServiceProperties get properties => pubProperties;

  /**
   * Resolve a `package:` reference to a file in this project. This will
   * correctly handle self-references, and resolve them to the `lib/` directory.
   * Other references will resolve to the `packages/` directory. If a reference
   * does not resolve to an existing file, this method will return `null`.
   */
  File resolveRefToFile(String url) {
    Match match = properties.packageRefPrefixRegexp.matchAsPrefix(url);
    if (match == null) return null;

    String ref = match.group(2);
    String selfRefName = properties.getSelfReference(project);
    Folder packageDir = project.getChild(properties.packagesDirName);

    if (selfRefName != null && ref.startsWith(selfRefName + '/')) {
      // `foo/bar.dart` becomes `bar.dart` in the lib/ directory.
      ref = ref.substring(selfRefName.length + 1);
      packageDir = project.getChild(properties.libDirName);
    }

    if (packageDir == null) return null;

    Resource resource = packageDir.getChildPath(ref);
    return resource is File ? resource : null;
  }

  /**
   * Given a [File], return the best pub `package:` reference for it. This will
   * correctly return package self-references for files in the `lib/` folder. If
   * there is no valid `package:` reference to the file, then this methods will
   * return `null`.
   */
  String getReferenceFor(File file) {
    if (file.project != project) return null;

    List resources = [];
    resources.add(file);

    Container parent = file.parent;
    while (parent is! Project) {
      resources.insert(0, parent);
      parent = parent.parent;
    }

    if (resources[0].name == properties.packagesDirName) {
      resources.removeAt(0);
      return properties.packageRefPrefix + resources.map((r) => r.name).join('/');
    } else if (resources[0].name == properties.libDirName) {
      String selfRefName = properties.getSelfReference(project);

      if (selfRefName != null) {
        resources.removeAt(0);
        return 'package:${selfRefName}/' +
               resources.map((r) => r.name).join('/');
      } else {
        return null;
      }
    } else {
      return null;
    }
  }
}

/**
 * A [Builder] implementation which watches for changes to `pubspec.yaml` files
 * and updates the project pub metadata. Specifically, it parses and stores
 * information about the project's self-reference name, for later use in
 * resolving `package:` references.
 */
class _PubBuilder extends PackageBuilder {
  _PubBuilder();

  PackageServiceProperties get properties => pubProperties;

  Future build(ResourceChangeEvent event, ProgressMonitor monitor) {
    Project project = event.changes.first.resource.project;

    // If we're building a top-level file, return.
    if (project == null) return new Future.value();

    File pubspecFile = project.getChild(properties.packageSpecFileName);

    if (pubspecFile is! File) {
      if (properties.getSelfReference(project) != null) {
        properties.setSelfReference(project, null);
      }
    } else {
      bool analyzePubspec = false;

      for (ChangeDelta delta in event.changes) {
        Resource r = delta.resource;

        if (r == pubspecFile) {
<<<<<<< HEAD
          analyzePubspec = true;
=======
          if (delta.isDelete) {
            analyzePubspec = false;
            break;
          } else {
            analyzePubspec = true;
          }
>>>>>>> 2e75cb03
        } else if (properties.isInPackagesFolder(r)) {
          analyzePubspec = true;
        }
      }

      if (analyzePubspec) {
        return _analyzePubspec(pubspecFile);
      }
<<<<<<< HEAD
    }

    return new Future.value();
  }

  Future _analyzePubspec(File file) {
    file.clearMarkers(_packageServiceName);

    return file.getContents().then((String str) {
      try {
        _PubSpecInfo info = new _PubSpecInfo.parse(str);
        properties.setSelfReference(file.project, info.name);
        for (String dep in info.getDependencies()) {
          Resource dependency =
              file.project.getChildPath('${_packagesDirName}/${dep}');
          if (dependency is! Folder) {
            // TODO(devoncarew): We should place these markers on the correct line.
            file.createMarker(_packageServiceName,
                Marker.SEVERITY_WARNING,
                "'${dep}' does not exist in the packages directory. "
                "Do you need to run 'pub get'?",
                1);
          }
        }
      } on Exception catch (e) {
        file.createMarker(
            _packageServiceName, Marker.SEVERITY_ERROR, '${e}', 1);
      }
    });
  }

  String get _packagesDirName => properties.packagesDirName;
  String get _packageServiceName => properties.packageServiceName;
}

class _PubSpecInfo {
  Map _map;

  /**
   * This method can throw exceptions on parse errors.
   */
  _PubSpecInfo.parse(String str) {
    _map = yaml.loadYaml(str);
  }

  String get name => _map['name'];

  List<String> getDependencies() => _getDeps('dependencies');

  List<String> getDevDependencies() => _getDeps('dev_dependencies');

  List<String> _getDeps(String name) {
    return _map.containsKey(name) ? _map[name].keys.toList() : [];
=======
    }

    return new Future.value();
  }

  Future _analyzePubspec(File file) {
    file.clearMarkers(_packageServiceName);

    return file.getContents().then((String str) {
      try {
        _PubSpecInfo info = new _PubSpecInfo.parse(str);
        properties.setSelfReference(file.project, info.name);
        for (String dep in info.getDependencies()) {
          Resource dependency =
              file.project.getChildPath('${_packagesDirName}/${dep}');
          if (dependency is! Folder) {
            // TODO(devoncarew): We should place these markers on the correct line.
            file.createMarker(_packageServiceName,
                Marker.SEVERITY_WARNING,
                "'${dep}' does not exist in the packages directory. "
                "Do you need to run 'pub get'?",
                1);
          }
        }
      } on Exception catch (e) {
        file.createMarker(
            _packageServiceName, Marker.SEVERITY_ERROR, '${e}', 1);
      }
    });
  }

  String get _packagesDirName => properties.packagesDirName;
  String get _packageServiceName => properties.packageServiceName;
}

class _PubSpecInfo {
  Map _map;

  /**
   * This method can throw exceptions on parse errors.
   */
  _PubSpecInfo.parse(String str) {
    _map = yaml.loadYaml(str);
  }

  String get name => _map['name'];

  List<String> getDependencies() => _getDeps('dependencies');

  List<String> getDevDependencies() => _getDeps('dev_dependencies');

  List<String> _getDeps(String name) {
    var deps = _map[name];
    if (deps is Map) {
      return _map.containsKey(name) ? _map[name].keys.toList() : [];
    } else {
      return [];
    }
>>>>>>> 2e75cb03
  }
}<|MERGE_RESOLUTION|>--- conflicted
+++ resolved
@@ -174,16 +174,12 @@
         Resource r = delta.resource;
 
         if (r == pubspecFile) {
-<<<<<<< HEAD
-          analyzePubspec = true;
-=======
           if (delta.isDelete) {
             analyzePubspec = false;
             break;
           } else {
             analyzePubspec = true;
           }
->>>>>>> 2e75cb03
         } else if (properties.isInPackagesFolder(r)) {
           analyzePubspec = true;
         }
@@ -192,7 +188,6 @@
       if (analyzePubspec) {
         return _analyzePubspec(pubspecFile);
       }
-<<<<<<< HEAD
     }
 
     return new Future.value();
@@ -245,66 +240,11 @@
   List<String> getDevDependencies() => _getDeps('dev_dependencies');
 
   List<String> _getDeps(String name) {
-    return _map.containsKey(name) ? _map[name].keys.toList() : [];
-=======
-    }
-
-    return new Future.value();
-  }
-
-  Future _analyzePubspec(File file) {
-    file.clearMarkers(_packageServiceName);
-
-    return file.getContents().then((String str) {
-      try {
-        _PubSpecInfo info = new _PubSpecInfo.parse(str);
-        properties.setSelfReference(file.project, info.name);
-        for (String dep in info.getDependencies()) {
-          Resource dependency =
-              file.project.getChildPath('${_packagesDirName}/${dep}');
-          if (dependency is! Folder) {
-            // TODO(devoncarew): We should place these markers on the correct line.
-            file.createMarker(_packageServiceName,
-                Marker.SEVERITY_WARNING,
-                "'${dep}' does not exist in the packages directory. "
-                "Do you need to run 'pub get'?",
-                1);
-          }
-        }
-      } on Exception catch (e) {
-        file.createMarker(
-            _packageServiceName, Marker.SEVERITY_ERROR, '${e}', 1);
-      }
-    });
-  }
-
-  String get _packagesDirName => properties.packagesDirName;
-  String get _packageServiceName => properties.packageServiceName;
-}
-
-class _PubSpecInfo {
-  Map _map;
-
-  /**
-   * This method can throw exceptions on parse errors.
-   */
-  _PubSpecInfo.parse(String str) {
-    _map = yaml.loadYaml(str);
-  }
-
-  String get name => _map['name'];
-
-  List<String> getDependencies() => _getDeps('dependencies');
-
-  List<String> getDevDependencies() => _getDeps('dev_dependencies');
-
-  List<String> _getDeps(String name) {
     var deps = _map[name];
     if (deps is Map) {
       return _map.containsKey(name) ? _map[name].keys.toList() : [];
     } else {
       return [];
     }
->>>>>>> 2e75cb03
   }
 }