// Copyright (c) 2013, Google Inc. Please see the AUTHORS file for details.
// All rights reserved. Use of this source code is governed by a BSD-style
// license that can be found in the LICENSE file.

library spark_polymer;

import 'package:bootjack/bootjack.dart' as bootjack;
import 'package:polymer/polymer.dart' as polymer;

import 'spark.dart';

<<<<<<< HEAD
void main() {
  // TODO: hard-code developer mode to true for now.
  SparkPolymer spark = new SparkPolymer(true);
  spark.start();
=======
import 'dart:html';
import 'package:spark_widgets/spark-overlay/spark-overlay.dart';

void main() {
  polymer.initPolymer().run(() {
    // TODO: hard-code developer mode to true for now.
    SparkPolymer spark = new SparkPolymer(true);
    spark.start();
  });
>>>>>>> 349a0074
}

class SparkPolymer extends Spark {
  SparkPolymer(bool developerMode) : super(developerMode);

  //
  // Override some parts of the parent's ctor:
  //

  @override
  String get appName => super.appName + "Polymer";

  @override
  void initAnalytics() => super.initAnalytics();

  @override
  void initWorkspace() => super.initWorkspace();

  @override
  void initEditor() => super.initEditor();

  // TEMP:
  @override
  void initEditorManager() => null; //super.initEditorManager();

  // TEMP:
  @override
  void initEditorArea() => null; //super.initEditorArea();

  // We're using a Polymer-based splitview, so disable the default.
  @override
  void initSplitView() => null;

<<<<<<< HEAD
  // TEMP:
=======
  // TODO(terry): Hookup overlay dialog.
  @override
  void showStatus(String text, {bool error: false}) {
    Element element = querySelector("#status");
    element.text = text;
    SparkOverlay overlay = querySelector("#spark-dialog");
    if (overlay != null) {
      overlay.toggle();
    }
  }

>>>>>>> 349a0074
  @override
  void initFilesController() => null; //super.initFilesController();

  @override
  void initLookAndFeel() {
    // Init the Polymer library.
    polymer.initPolymer();
    // Init the Bootjack library (a wrapper around Bootstrap).
    bootjack.Bootjack.useDefault();
  }

  // TEMP:
  @override
  void createActions() => null; //super.createActions();

  // TEMP:
  @override
  void initToolbar() => null; //super.initToolbar();

  // TEMP:
  @override
  void buildMenu() => null; //super.buildMenu();

  //
  // - End parts of the parent's ctor.
  //
}<|MERGE_RESOLUTION|>--- conflicted
+++ resolved
@@ -9,22 +9,12 @@
 
 import 'spark.dart';
 
-<<<<<<< HEAD
-void main() {
-  // TODO: hard-code developer mode to true for now.
-  SparkPolymer spark = new SparkPolymer(true);
-  spark.start();
-=======
-import 'dart:html';
-import 'package:spark_widgets/spark-overlay/spark-overlay.dart';
-
 void main() {
   polymer.initPolymer().run(() {
     // TODO: hard-code developer mode to true for now.
     SparkPolymer spark = new SparkPolymer(true);
     spark.start();
   });
->>>>>>> 349a0074
 }
 
 class SparkPolymer extends Spark {
@@ -58,28 +48,23 @@
   @override
   void initSplitView() => null;
 
-<<<<<<< HEAD
-  // TEMP:
-=======
   // TODO(terry): Hookup overlay dialog.
   @override
   void showStatus(String text, {bool error: false}) {
-    Element element = querySelector("#status");
-    element.text = text;
-    SparkOverlay overlay = querySelector("#spark-dialog");
-    if (overlay != null) {
-      overlay.toggle();
-    }
+    // TEMP:
+    //Element element = querySelector("#status");
+    //element.text = text;
+    //SparkOverlay overlay = querySelector("#spark-dialog");
+    //if (overlay != null) {
+    //  overlay.toggle();
+    //}
   }
 
->>>>>>> 349a0074
   @override
   void initFilesController() => null; //super.initFilesController();
 
   @override
   void initLookAndFeel() {
-    // Init the Polymer library.
-    polymer.initPolymer();
     // Init the Bootjack library (a wrapper around Bootstrap).
     bootjack.Bootjack.useDefault();
   }
