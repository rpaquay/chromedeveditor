--- conflicted
+++ resolved
@@ -64,23 +64,6 @@
     </div>
   </template>
 
-<<<<<<< HEAD
-=======
-  <!-- Template for Outline -->
-  <template id="outline-template" >
-    <div id="outline" class="scrollbar-dark">
-      <ul></ul>
-    </div>
-  </template>
-  <template id="outline-button-template">
-    <button id="toggleOutlineButton">
-      <svg>
-        <path d="M9.067 15h11.933v-2h-11.933v2zm0 4h11.933v-2h-11.933v2zm0-8h11.933v-2h-11.933v2zm-5.067-6v2h17v-2h-17z"/>
-      </svg>
-    </button>
-  </template>
-
->>>>>>> 03c292b7
   <!-- Markdown template -->
   <template id="markdown-template" >
     <div id="markdownContent">
