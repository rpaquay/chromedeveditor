--- conflicted
+++ resolved
@@ -5,58 +5,20 @@
      license that can be found in the LICENSE file. -->
 
 <html lang="en">
-<<<<<<< HEAD
-  <head>
-    <meta charset="utf-8">
-    <title>Spark IDE with Polymer</title>
-=======
 <head>
   <meta charset="utf-8">
   <title>Spark IDE with Polymer</title>
   <meta name="viewport" content="width=device-width, initial-scale=1.0">
->>>>>>> 2644361c
-
-    <link rel="stylesheet" href="spark_polymer.css">
-
-    <link rel="import" href="packages/spark_widgets/spark-button/spark-button.html">
-    <link rel="import" href="packages/spark_widgets/spark-icon/spark-icon.html">
-    <link rel="import" href="packages/spark_widgets/spark-icon-button/spark-icon-button.html">
-    <link rel="import" href="packages/spark_widgets/spark-select/spark-select.html">
-    <link rel="import" href="packages/spark_widgets/spark-splitter/spark-splitter.html">
-    <link rel="import" href="packages/spark_widgets/spark-toolbar/spark-toolbar.html">
-
-<<<<<<< HEAD
-    <template id="fileview-filename" >
-      <div class="fileview-filename-container" style="height: 20px;">
-        <div class="filename" style="position: absolute; text-overflow: ellipsis; white-space: nowrap; overflow: hidden;">
-        </div>
-        <div class="menu" style="position: absolute; right: 0; width: 15px;">
-          &#x25BC;
-        </div>
-      </div>
-    </template>
-
-    <!-- analytics includes -->
-    <script src="analytics/google-analytics-bundle.js"></script>
-
-    <!-- git includes -->
-    <script src="git/third_party/zlib_inflate.js"></script>
-    <script src="git/third_party/zlib_deflate.js"></script>
-    <script src="git/third_party/underscore-min.js"></script>
-    <script src="git/third_party/2.2.0-sha1.js"></script>
-    <script src="git/third_party/crc32.js"></script>
-    <script src="git/utils/misc_utils.js"></script>
-    <script src="git/objectstore/object_to_file.js"></script>
-    <script src="git/objectstore/objects.js"></script>
-    <script src="git/utils/file_utils.js"></script>
-    <script src="git/objectstore/delta.js"></script>
-    <script src="git/formats/pack.js"></script>
-    <script src="git/formats/upload_pack_parser.js"></script>
-    <script src="git/formats/pack_index.js"></script>
-    <script src="git/utils/errors.js"></script>
-    <script src="git/objectstore/file_repo.js"></script>
-    <script src="git/git.js"></script>
-=======
+
+  <link rel="stylesheet" href="spark_polymer.css">
+
+  <link rel="import" href="packages/spark_widgets/spark-button/spark-button.html">
+  <link rel="import" href="packages/spark_widgets/spark-icon/spark-icon.html">
+  <link rel="import" href="packages/spark_widgets/spark-icon-button/spark-icon-button.html">
+  <link rel="import" href="packages/spark_widgets/spark-select/spark-select.html">
+  <link rel="import" href="packages/spark_widgets/spark-splitter/spark-splitter.html">
+  <link rel="import" href="packages/spark_widgets/spark-toolbar/spark-toolbar.html">
+
   <link rel="import" href="packages/polymer_elements/polymer_flex_layout/polymer_flex_panel.html">
 
   <!-- template for FileItemCell -->
@@ -82,15 +44,48 @@
       <div class="treeviewcell-disclosure">&#9654;</div>
     </div>
   </template>
+
+  <!-- analytics includes -->
+  <script src="analytics/google-analytics-bundle.js"></script>
+
+  <!-- git includes -->
+  <script src="git/third_party/zlib_inflate.js"></script>
+  <script src="git/third_party/zlib_deflate.js"></script>
+  <script src="git/third_party/underscore-min.js"></script>
+  <script src="git/third_party/2.2.0-sha1.js"></script>
+  <script src="git/third_party/crc32.js"></script>
+  <script src="git/utils/misc_utils.js"></script>
+  <script src="git/objectstore/object_to_file.js"></script>
+  <script src="git/objectstore/objects.js"></script>
+  <script src="git/utils/file_utils.js"></script>
+  <script src="git/objectstore/delta.js"></script>
+  <script src="git/formats/pack.js"></script>
+  <script src="git/formats/upload_pack_parser.js"></script>
+  <script src="git/formats/pack_index.js"></script>
+  <script src="git/utils/errors.js"></script>
+  <script src="git/objectstore/file_repo.js"></script>
+  <script src="git/git.js"></script>
+
+  <!-- ace includes -->
+  <script src="packages/ace/src/js/ace.js"></script>
+
+  <!-- this is necessary for dart:js -->
+  <script src="packages/browser/interop.js"></script>
+
+  <!-- this injects spark.dart.precompiled.js in a JS context -->
+  <script src="spark_bootstrap.js" defer></script>
+
+  <script type="application/dart" src="spark_polymer.dart" defer></script>
 </head>
 
+<body>
 <body>
   <div id="toolbar">
     <spark-button id="newFile" primary="true">New File</spark-button>
     <spark-button id="openFile">Open File...</spark-button>
 
     <span id="status"></span>
-  
+
     <div id="hotdogMenu" class="btn-group">
       <button type="button" class="btn btn-default dropdown-toggle" data-toggle="dropdown">
         Menu <span class="caret"></span>
@@ -111,13 +106,13 @@
       </ul>
     </div>
   </div>
-  
+
   <polymer-flex-panel id="splitview">
     <div id="fileViewArea" min-size="100"></div>
     <spark-splitter direction="left"></spark-splitter>
     <div id="editorArea" min-size="200"></div>
   </polymer-flex-panel>
-  
+
   <!-- file delete dialog -->
   <div id="deleteDialog" class="modal fade">
     <div class="modal-dialog">
@@ -132,7 +127,7 @@
       </div>
     </div>
   </div>
-  
+
   <!-- about dialog -->
   <div class="modal fade" id="aboutDialog">
     <div class="modal-dialog">
@@ -159,46 +154,85 @@
       </div><!-- /.modal-content -->
     </div><!-- /.modal-dialog -->
   </div><!-- /.modal -->
->>>>>>> 2644361c
-
-    <!-- ace includes -->
-    <script src="packages/ace/src/js/ace.js"></script>
-
-    <!-- This is necessary for both package:js and dart:js. -->
-    <script src="packages/browser/interop.js"></script>
-
-    <!-- this starts the Dart VM in Dartium, and injects spark.dart.js otherwise -->
-    <script src="spark_bootstrap.js" defer></script>
-
-<<<<<<< HEAD
-    <script type="application/dart" src="spark_polymer.dart" defer></script>
-  </head>
-  <body class="polymer-ui-body-text">
-    <spark-toolbar>
-      <spark-icon-button id="newFile" src="../../../add.png"></spark-icon-button>
-      <spark-icon-button id="openFile" src="../../../open.png"></spark-icon-button>
-      <spark-select id="themeChooser" text_color="white"
-                                        color="black"
-                                        hover_color="gray">
-          Theme
-      </spark-select>
-      <spark-icon-button src="../../../menu.png" style="margin-left:auto; margin-right:20px;"></spark-icon-button>
-    </spark-toolbar>
-=======
-  <!-- this is necessary for dart:js -->
-  <script src="packages/browser/interop.js"></script>
-
-  <!-- this injects spark.dart.precompiled.js in a JS context -->
-  <script src="spark_bootstrap.js" defer></script>
-
-  <script type="application/dart" src="spark_polymer.dart" defer></script>
 </body>
->>>>>>> 2644361c
-
-    <div id="splitview" class="container flexbox">
-      <div id="fileViewArea" min-size="100"></div>
-      <spark-splitter direction="left"></spark-splitter>
-      <div id="editorArea" min-size="200"></div>
-    </div>
-  </body>
+  <spark-toolbar>
+    <spark-icon-button id="newFile" src="../../../add.png"></spark-icon-button>
+    <spark-icon-button id="openFile" src="../../../open.png"></spark-icon-button>
+    <spark-select id="themeChooser" text_color="white"
+                                      color="black"
+                                      hover_color="gray">
+        Theme
+    </spark-select>
+    <span id="status"></span>
+
+    <div id="hotdogMenu" class="btn-group">
+      <button type="button" class="btn btn-default dropdown-toggle" data-toggle="dropdown">
+        Menu <span class="caret"></span>
+      </button>
+      <ul class="dropdown-menu pull-right">
+        <li class="disabled" id="changeTheme"><a><span>Change Theme</span> &nbsp;
+          <span class="pull-right">
+            <spark-button id="themeLeft"><strong>-</strong></spark-button>
+            <spark-button id="themeRight"><strong>+</strong></spark-button>
+          </span></a>
+        </li>
+        <li class="disabled" id="changeKeys"><a><span>Spark Default</span>
+          <span class="pull-right">
+            <spark-button id="keysLeft"><strong>-</strong></spark-button>
+            <spark-button id="keysRight"><strong>+</strong></spark-button>
+          </span></a>
+        </li>
+      </ul>
+    </div>
+    <spark-icon-button src="../../../menu.png" style="margin-left:auto; margin-right:20px;"></spark-icon-button>
+  </spark-toolbar>
+
+  <polymer-flex-panel id="splitview">
+    <div id="fileViewArea" min-size="100"></div>
+    <spark-splitter direction="left"></spark-splitter>
+    <div id="editorArea" min-size="200"></div>
+  </polymer-flex-panel>
+
+  <!-- file delete dialog -->
+  <div id="deleteDialog" class="modal fade">
+    <div class="modal-dialog">
+      <div class="modal-content">
+        <div class="modal-body">
+          <p id="message"></p>
+        </div>
+        <div class="modal-footer">
+          <spark-button data-dismiss="modal">Cancel</spark-button>
+          <spark-button id="deleteOkButton" primary data-dismiss="modal">Delete</spark-button>
+        </div>
+      </div>
+    </div>
+  </div>
+
+  <!-- about dialog -->
+  <div class="modal fade" id="aboutDialog">
+    <div class="modal-dialog">
+      <div class="modal-content">
+        <div class="modal-header">
+          <spark-button class="close" data-dismiss="modal" aria-hidden="true">&times;</spark-button>
+          <h4 class="modal-title">Spark</h4>
+        </div>
+        <div class="modal-body">
+          <dl>
+            <dt>A Chrome Apps based development environment</dt>
+            <dd>version <span id="aboutVersion"></span></dd>
+          </dl>
+          <div class="checkbox">
+            <label>
+              <input type="checkbox" id="analyticsCheck">
+              Allow Spark to collect anonymous usage statistics
+            </label>
+          </div>
+        </div>
+        <div class="modal-footer">
+          <spark-button primary data-dismiss="modal">Close</spark-button>
+        </div>
+      </div><!-- /.modal-content -->
+    </div><!-- /.modal-dialog -->
+  </div><!-- /.modal -->
+</body>
 </html>