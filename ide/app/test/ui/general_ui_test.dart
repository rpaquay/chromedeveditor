--- conflicted
+++ resolved
@@ -28,56 +28,42 @@
 class SparkUITester {
   SparkUIAccess get sparkAccess => new SparkUIAccess();
 
-<<<<<<< HEAD
   SparkUITester();
-=======
-  Future openAndCloseWithX(MenuItemAccess menuItem, [DialogAccess dialog]) {
-    DialogTester dialogTester =
-        new DialogTester(dialog != null ? dialog : menuItem.dialog);
->>>>>>> fb84352d
 
   Future _open(DialogTester dialogTester, MenuItemAccess menuItem) {
     expect(dialogTester.functionallyOpened, false);
     expect(dialogTester.visuallyOpened, false);
 
-<<<<<<< HEAD
     return sparkAccess.selectMenu().then((_){
       menuItem.select();
-    }).then((_) => menuItem.dialogAccess.onTransitionComplete.first
+    }).then((_) => dialogTester.dialogAccess.onTransitionComplete.first
+    // Let any other transitions finish
+    ).then((_) => new Future.delayed(Duration.ZERO)
     ).then((_){
-=======
-    menuItem.select();
-
-    return dialogTester.dialogAccess.onTransitionComplete.first.then((_){
->>>>>>> fb84352d
       expect(dialogTester.visuallyOpened, true);
       expect(dialogTester.functionallyOpened, true);
-      // Let any other transitions finish
-<<<<<<< HEAD
-    }).then((_) => new Future.delayed(Duration.ZERO));
+    });
   }
 
-  Future openAndCloseWithX(MenuItemAccess menuItem) {
-    DialogTester dialogTester = new DialogTester(menuItem.dialogAccess);
+  Future openAndCloseWithX(MenuItemAccess menuItem, [DialogAccess dialog]) {
+    DialogTester dialogTester =
+        new DialogTester(dialog != null ? dialog : menuItem.dialogAccess);
     return _open(dialogTester, menuItem).then((_) {
       dialogTester.clickClosingX();
-      return menuItem.dialogAccess.onTransitionComplete.first;
+      return dialogTester.dialogAccess.onTransitionComplete.first;
     }).then((_) {
-=======
-    }).then((_) => new Future.delayed(Duration.ZERO)
-    ).then((_) => dialogTester.dialogAccess.onTransitionComplete.first
-    ).then((_) {
->>>>>>> fb84352d
       expect(dialogTester.functionallyOpened, false);
       expect(dialogTester.visuallyOpened, false);
     }).then((_) => new Future.delayed(Duration.ZERO));
   }
 
-  Future openAndCloseWithButton(MenuItemAccess menuItem, String buttonTitle) {
-    DialogTester dialogTester = new DialogTester(menuItem.dialogAccess);
+  Future openAndCloseWithButton(MenuItemAccess menuItem, String buttonTitle,
+                                [DialogAccess dialog]) {
+    DialogTester dialogTester =
+        new DialogTester(dialog != null ? dialog : menuItem.dialogAccess);
     return _open(dialogTester, menuItem).then((_) {
       dialogTester.clickButtonWithTitle(buttonTitle);
-      return menuItem.dialogAccess.onTransitionComplete.first;
+      return dialogTester.dialogAccess.onTransitionComplete.first;
     }).then((_) {
       expect(dialogTester.functionallyOpened, false);
       expect(dialogTester.visuallyOpened, false);
@@ -109,31 +95,21 @@
     });
   });
 
-<<<<<<< HEAD
-  group('new-project dialog', () {
-    test('open and close the dialog via x button', () {
-      return sparkTester.openAndCloseWithX(sparkAccess.newProjectMenu).then((_) {
-        return sparkTester.openAndCloseWithButton(sparkAccess.newProjectMenu, "cancel");
-      });
-=======
   group('Menu items with no projects folder selected', () {
     test('New project menu item', () {
-      return sparkTester.openAndCloseWithX(
-          sparkAccess.newProjectMenu, sparkAccess.okCancelDialog);
->>>>>>> fb84352d
+      return sparkTester.openAndCloseWithX(sparkAccess.newProjectMenu,
+          sparkAccess.okCancelDialog).then((_) {
+            return sparkTester.openAndCloseWithButton(sparkAccess.gitCloneMenu,
+                "cancel", sparkAccess.okCancelDialog);
+            });
     });
 
-<<<<<<< HEAD
-  group('git-clone dialog', () {
-    test('open and close the dialog via x button', () {
-      return sparkTester.openAndCloseWithX(sparkAccess.gitCloneMenu).then((_) {
-        return sparkTester.openAndCloseWithButton(sparkAccess.gitCloneMenu, "cancel");
-      });
-=======
     test('Git clone menu item', () {
-      return sparkTester.openAndCloseWithX(
-          sparkAccess.gitCloneMenu, sparkAccess.okCancelDialog);
->>>>>>> fb84352d
+      return sparkTester.openAndCloseWithX(sparkAccess.gitCloneMenu,
+          sparkAccess.okCancelDialog).then((_) {
+            return sparkTester.openAndCloseWithButton(sparkAccess.gitCloneMenu,
+                "cancel", sparkAccess.okCancelDialog);
+          });
     });
   });
 
