--- conflicted
+++ resolved
@@ -71,26 +71,14 @@
 }
 
 class MenuItemAccess {
-<<<<<<< HEAD
-  String _menuItemId;
+  final String _menuItemId;
   DialogAccess _dialogAccess = null;
-=======
-  final String _menuItemId;
-  DialogAccess _dialog = null;
->>>>>>> 1e5807b7
 
   DialogAccess get dialogAccess => _dialogAccess;
 
   SparkUIAccess get _sparkAccess => new SparkUIAccess();
 
-<<<<<<< HEAD
-  List<SparkMenuItem> get _menuItems =>
-      _sparkAccess.menu.querySelectorAll("spark-menu-item");
-  SparkMenuItem get _menuItem => _menuItems.firstWhere((SparkMenuItem item) =>
-      item.attributes["action-id"] == _menuItemId);
-=======
   SparkMenuItem get _menuItem => _getMenuItem(_menuItemId);
->>>>>>> 1e5807b7
 
   MenuItemAccess(this._menuItemId, [DialogAccess linkedDialogAccess]) {
     _dialogAccess = (linkedDialogAccess == null) ? null : linkedDialogAccess;
