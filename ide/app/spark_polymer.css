/* Copyright (c) 2013, Google Inc. Please see the AUTHORS file for details. */
/* All rights reserved.  Use of this source code is governed by a BSD-style */
/* license that can be found in the LICENSE file. */
@import url("lib/ui/widgets/listview.css");
@import url("lib/ui/widgets/treeview.css");
@import url("lib/ui/widgets/tabview.css");
@import url("lib/ui/widgets/imageviewer.css");

/* Order is important */
@import url("spark_common.css");

body {
  bottom: 0;
  display: flex;
  flex-flow: column;
  left: 0;
  margin: 0;
  padding: 0;
  overflow: hidden;
  position: absolute;
  right: 0;
  top: 0;
}

#topUi {
  height: 100%;
  width: 100%;
  opacity: 1;
  transition: opacity 300ms;
}

#topUi:unresolved {
  /*opacity: 0;*/
}

#splashScreen {
  background: #fff;
  background-image: url("images/icon_256.png");
  background-position: center;
  background-repeat: no-repeat;
  opacity: 1;
  transition: opacity 300ms;
  position: fixed;
  left: 0;
  right: 0;
  top: 0;
  bottom: 0;
  z-index: 1000;
}

#splashScreenProgress {
  background-image: url("images/progress.gif");
  height: 48px;
  left: calc(50% - 24px);
  position: absolute;
  top: calc(50% + 150px);
  width: 48px;
}

#splashScreen.closeSplash {
  opacity: 0;
}

#editorArea {
  position: absolute;
  width: 100%;
  height: 100%;
  overflow: hidden;
}

/*
 * Ace overrides.
 * TODO(ussuri): Move to a separate file.
 */
 
.ace_gutter-cell {
  color: #aaa;
}

div.ace_gutter {
  z-index: 0;
}

div.ace_gutter-cell.ace_error {
  background-image: url("images/error_icon.png");
}

div.ace_gutter-cell.ace_warning {
  background-image: url("images/warning_icon.png");
}

div.ace_gutter-cell.ace_info, 
.ace_dark div.ace_gutter-cell.ace_info {
  background-image: url("images/info_icon.png");
}

.ace-tooltip-divider {
  background-color: gray;
  height: 1px;
  margin: 3px -4px;
}

img.ace-tooltip {
  border: none;
  display: inline;
  margin-left: 3px;
  margin-bottom: 3px;
}

div.ace_search {
  background: #fafafa;
  padding-right: 4px;
  width: 305px;
  font-family: Roboto, 'Helvetica Neue', Helvetica, Arial, sans-serif;
  font-size: 12px;
}

div.ace_search.right {
  background-color: #eee;
  border-radius: 0px;
  border-bottom-left-radius: 2px;
  border-right: none;
  border-left: 1px solid #dadada;
  width: 301px;
  max-width: none;
  z-index: 101;
}

div.ace_search_form, 
div.ace_replace_form {
  width: 275px;
}

.ace_search_form .ace_search_field {
  width: 219px;
}

.ace_replace_form .ace_search_field {
  width: 184px;
}

button.ace_replacebtn {
  color: #484848;
  font-weight: bold;
  padding-left: 5px;
  padding-right: 5px;
}

button.ace_searchbtn:hover, 
button.ace_replacebtn:hover {
  background-color: #eee;
}

button.ace_replacebtn:active, 
button.ace_searchbtn:active {
  outline: none;
}

div.ace_search_options {
  display: none;
}

button.ace_searchbtn_close {
  position: absolute;
  top: 4px;
  right: 5px;
  opacity: 0.5;
  background: url(images/search_close.png);
}

button.ace_searchbtn_close:hover {
  background-color: transparent;
  background-position: 0 0;
  opacity: 1.0;
}

button.ace_searchbtn_close:active {
  outline: none;
}

<<<<<<< HEAD
=======
.ace_fade-fold-widgets .ace_fold-widget {
  -webkit-transition: none;
  transition: none;
} 

/*
 * - end Ace overrides.
 */

.always-view-as-text-button {
  position: absolute;
  bottom: 20px;
  right: 20px;
  color: #ccc;
}

>>>>>>> ba5ecd99
.minimap {
  right: 10px;
  width: 10px;
  bottom: 0;
  top: 0;
  position: absolute;
  z-index: 10;
}

.minimap-marker {
  border-radius: 2px;
  position: absolute;
  height: 6px;
  left: 1px;
  right: 1px;
  background: #DDD;
  cursor: pointer;
}

.minimap-marker.error {
  background: #F55;
}

.minimap-marker.warning {
  background: #DD3;
}

.minimap-marker.info {
  background: #9CC;
}

.fileview-filename-container {
}

.fileview-filename-container .filename {
  display: inline-block;
}

.fileview-filename-container.project .filename {
  font-size: 16px;
  top: 10px;
}

.listview-cell-highlighted .fileview-filename-container .filename {
  color: #fff;
}

.listview-cell-highlighted .fileview-filename-container .infoField {
  color: #fff;
}

.fileview-filename-container .fileStatus {
  background: #999;
	border-radius: 2px;

  position: absolute;
  top: 4px;
  right: 7px;
  height: 16px;

  transition: width 0.4s;
  width: 0;
}

.fileview-filename-container.project .fileStatus {
  top: 12px;
}

.fileview-filename-container .fileStatus.error {
  width: 5px;
  background: #F55;
}

.fileview-filename-container .fileStatus.warning {
  width: 5px;
  background: #DD3;
}

.fileview-filename-container .fileStatus.info {
  width: 5px;
  background: #9CC;
}

.listview-cell-highlighted .fileview-filename-container .fileStatus {
  background: #fff;
}

.fileview-filename-container .gitStatus {
  border-radius: 2px;
  background: #999;
  position: absolute;
  top: 4px;
  right: 1px;
  height: 16px;
  width: 0;
  transition: width 0.4s;
}

.fileview-filename-container.project .gitStatus {
  top: 12px;
}

.fileview-filename-container .gitStatus.dirty {
  width: 5px;
  background: #008ab8;
}

.listview-cell-highlighted .fileview-filename-container .gitStatus {
  background: #fff;
}

.fileview-filename-container .menu {
  opacity: 0;
  position: absolute;
  right: 0;
  width: 15px;
}

.fileview-filename-container .menu.open {
  opacity: 1;
}

.fileview-filename-container .filename {
  overflow: hidden;
  position: absolute;
  top: 3px;
  text-overflow: ellipsis;
  white-space: nowrap;
  width: 100%;
}

.fileview-filename-container:hover .filename {
}

.fileview-separator .line {
  margin-top: 15px;
  border-top: 1px solid #ddd;
}

#fileViewArea {
  bottom: 48px;
  position: absolute;
  top: 48px;
  width: 100%;
}

#fileViewArea .listview-container {
  bottom: 0;
  left: 0;
  outline: 0;
  overflow-x: auto;
  overflow-y: auto;
  position: absolute;
  right: 0;
  top: 0;
}

#fileViewArea .listview-dragover {
  bottom: 0;
  left: 0;
  pointer-events: none;
  position: absolute;
  right: 0;
  top: 0;
}

#fileViewArea .listview-dragover.listview-dragover-active {
  border: 2px solid #aaf;
}

#file-item-context-menu {
  top: 0;
  left: 0;
  position: fixed;
  z-index: 100;
  display: none;
}

#file-item-context-menu.open {
  display: block;
}

#file-item-context-menu .backdrop {
  position: fixed;
  top: 0;
  left: 0;
  width: 100%;
  height: 100%;
  background-color: rgba(0, 0, 0, 0);
}

.nameField.typeFolder::before {
  content: '\f114'; /* fa-folder-o */
  font-family: 'FontAwesome';
  margin-right: 3px;
}

.nameField.typeFile::before {
  content: '\f016'; /* fa-file-o */
  font-family: 'FontAwesome';
  margin-right: 4px;
}

.nameField.typeTextFile::before {
  content: '\f0f6'; /* fa-file-text-o */
  font-family: 'FontAwesome';
  margin-right: 4px;
}

.nameField.typeHtmlFile::before {
  content: '\f1c9'; /* fa-file-code-o */
  font-family: 'FontAwesome';
  margin-right: 4px;
}

.nameField.typeImageFile::before {
  content: '\f1c5'; /* fa-file-image-o */
  font-family: 'FontAwesome';
  margin-right: 4px;
}

#modalBackdrop {
  display:none;
  position: absolute;
  top: 0;
  left: 0;
  width: 100%;
  height: 100%;
  background-color: black;
  opacity: 0.25;
  z-index: 500;
}

.outlineItem.topLevel.class:hover {
  background-color: rgba(255, 255, 255, 0.1);
  border-radius: 5px;
}

.outlineItem {
  font-family: 'Monaco', 'Menlo', 'Ubuntu Mono', 'Consolas',
      'source-code-pro', monospace;
  font-size: 12px;
  overflow: hidden;
  text-overflow: ellipsis;
}

.outlineItem.selected {
  background-color: rgba(255, 255, 255, 0.1);
}

li.outlineItem.topLevel.class {
  margin-top: 10px;
  margin-bottom: 10px;
}

.outlineItem.topLevel.class, .outlineItem.topLevel.class > a {
  color: #ddd;
}

.outlineItem.topLevel.function, .outlineItem.method,
.outlineItem.topLevel.function > a, .outlineItem.method > a {
  color: #888;
}

.outlineItem.topLevel.function > a:after, .outlineItem.method > a:after {
  content: '()';
}

.outlineItem.accessor,
.outlineItem.accessor > a {
  color: #77c;
}

.outlineItem.accessor.getter > a:before,
.outlineItem.accessor.getter > a:before {
  content: 'get ';
  color: #888;
}

.outlineItem.accessor.setter > a:before,
.outlineItem.accessor.setter > a:before {
  content: 'set ';
  color: #888;
}

.outlineItem.topLevel.variable, .outlineItem.property,
.outlineItem.topLevel.variable > a, .outlineItem.property > a {
  color: #77c;
}

.outlineItem .returnType {
  color: #666;
  margin-left: 0.5em;
}

#toggleOutlineButton {
  background-color: rgba(255, 255, 255, 0.5);
  border: none;
  border-radius: 5px;
  bottom: 10px;
  height: 30px;
  position: absolute;
  right: 22px;
  width: 30px;
  z-index: 100;
}

#toggleOutlineButton:hover {
  background-color: rgba(255, 255, 255, 0.7);;
}

#toggleOutlineButton:active {
  background-color: rgba(255, 255, 255, 1);;
}

#toggleOutlineButton:focus {
  outline: none;
}

#outline {
  background: rgba(0, 0, 0, 0.8);
  border: 1px solid rgba(255, 255, 255, 0.2);
  bottom: 40px;
  overflow-y: auto;
  padding: 10px;
  position: absolute;
  right: 22px;
  top: 2px;
  transition: opacity 250ms;
  width: 200px;
  z-index: 100;
}

#outline.collapsed {
  opacity: 0;
  pointer-events: none;
}

#outline ul {
  margin: 0;
  margin-left: 15px;
  padding: 0;
}

#outline > ul {
  margin-left: 0;
}

li.outlineItem a {
  white-space: nowrap;
}

#togglePreviewButton {
  color: #666;
  background-color: rgba(39, 40, 34, 1.0);
  border: none;
  border-bottom: 1px solid #444;
  border-left: 1px solid #444;
  border-radius: 0px;
  position: absolute;
  padding: 8px;
  right: 0px;
  width: 120px;
  z-index: 100;
}

#togglePreviewButton:hover {
  color: #888;
}

#togglePreviewButton:active {
  color: #eee;
}

#togglePreviewButton:focus {
  outline: none;
}

#markdownContent {
  -webkit-font-smoothing: antialiased;
  background-color: rgba(39, 40, 34, 1.0);
  bottom: 0px;
  font-family: inherit;
  font-size: 14px;
  overflow-y: auto;
  width: 100%;
  padding: 10px;
  position: absolute;
  top: 0px;
  transition: opacity 250ms;
  z-index: 100;
}

/*
  We tweak the default behavior of tab bar to avoids an overlap with the
  navigation buttons.
*/
.tabview-tabbar {
  margin-right: 95px;
}

/*
  Override Bootstrap's default styles so the context menu matches the main menu.
*/
.dropdown-menu {
  padding: 3px 0;
  border: none;
  border-radius: 3px;
  box-shadow: 0 4px 16px rgba(0, 0, 0, 0.3);
}

.dropdown-menu > li {
  height: 35px;
  margin: 0;
}

.dropdown-menu > li.divider {
  margin: 2px 0;
}

.dropdown-menu > li > a {
  display: flex;
  align-items: center;
  height: 100%;
  font-size: 13px;
}

.dropdown-menu > li > a:hover {
  background-color: #e4e4e4;
  background-image: none;
}<|MERGE_RESOLUTION|>--- conflicted
+++ resolved
@@ -178,13 +178,6 @@
   outline: none;
 }
 
-<<<<<<< HEAD
-=======
-.ace_fade-fold-widgets .ace_fold-widget {
-  -webkit-transition: none;
-  transition: none;
-} 
-
 /*
  * - end Ace overrides.
  */
@@ -196,7 +189,6 @@
   color: #ccc;
 }
 
->>>>>>> ba5ecd99
 .minimap {
   right: 10px;
   width: 10px;
