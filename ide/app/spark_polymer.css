/* Copyright (c) 2013, Google Inc. Please see the AUTHORS file for details. */
/* All rights reserved.  Use of this source code is governed by a BSD-style */
/* license that can be found in the LICENSE file. */

@import url("../../../packages/bootjack/css/bootstrap.css");
@import url("../../../packages/bootjack/css/bootstrap-theme.css");

@import url("lib/ui/widgets/listview.css");
@import url("lib/ui/widgets/treeview.css");
@import url("lib/ui/widgets/tabview.css");
@import url("lib/ui/widgets/imageviewer.css");

body {
  bottom: 0;
  display: flex;
  flex-flow: column;
  left: 0;
  margin: 0;
  padding: 0;
  overflow: hidden;
  position: absolute;
  right: 0;
  top: 0;
}

#topUi {
  height: 100%;
  width: 100%;
  opacity: 1;
  transition: opacity 300ms;
}

#topUi:unresolved {
  /*opacity: 0;*/
}

#splashScreen {
  background: #F7F7F7;
  background-image: url("images/spark_512.png");
  background-position: center;
  background-repeat: no-repeat;
  opacity: 1;
  transition: opacity 300ms;
  position: fixed;
  left: 0;
  right: 0;
  top: 0;
  bottom: 0;
  z-index: 1000;
}

#splashScreen.closeSplash {
  opacity: 0;
}

#editorArea {
  overflow: hidden;
}

.ace_gutter-cell {
  color: #aaa;
}

.ace_gutter-cell.ace_error {
  background-image: url("images/error_icon.png");
}

.ace_gutter-cell.ace_warning {
  background-image: url("images/warning_icon.png");
}

.ace_gutter-cell.ace_info {
  background-image: url("images/info_icon.png");
}

.ace_gutter-tooltip-divider {
  background-color: gray;
  height: 1px;
  margin: 3px -4px;
}

.ace_gutter-tooltip-label-error {
  color: #F55;
}

.ace_gutter-tooltip-label-warning {
  color: #DD3;
}

.ace_gutter-tooltip-label-info {
  color: #9CC;
}

.editor-dialog {
  background-color: white;
  position: absolute;
  bottom: 0;
  left: 0;
  right: 0;
  top: 0;
  z-index: 10;
  opacity: 1;
  transition: opacity 250ms;
  text-align: center;
  font-family: Helvetica;
  font-size: 13px;
}

.editor-dialog .editor-dialog-message {
  margin-top: 40px;
  margin-bottom: 20px;
  font-size: 20px;
  color: #888;
}

.always-view-as-text-button {
  position: absolute;
  bottom: 20px;
  right: 20px;
  color: #ccc;
}

.editor-dialog a {
  text-decoration: none;
  color: #ccc;
}

.editor-dialog a:hover {
  text-decoration: underline;
  color: #888;
}

.editor-dialog.transition-hidden {
  opacity: 0;
  pointer-events: none;
}

.minimap {
  right: 15px;
  width: 10px;
  bottom: 0;
  top: 0;
  position: absolute;
  z-index: 10;
}

.minimap-marker {
  border-radius: 2px;
  position: absolute;
  height: 6px;
  left: 1px;
  right: 1px;
  background: #DDD;
  cursor: pointer;
}

.minimap-marker.error {
  background: #F55;
}

.minimap-marker.warning {
  background: #DD3;
}

.minimap-marker.info {
  background: #9CC;
}

.fileview-filename-container {
}

.fileview-filename-container .filename {
  display: inline-block;
}

.fileview-filename-container .fileStatus {
  background: #999;
	border-radius: 2px;

  position: absolute;
  top: 2px;
  right: 7px;
  height: 16px;

  transition: width 0.4s;
  width: 0;
}

.fileview-filename-container .fileStatus.error {
  width: 5px;
  background: #F55;
}

.fileview-filename-container .fileStatus.warning {
  width: 5px;
  background: #DD3;
}

.fileview-filename-container .fileStatus.info {
  width: 5px;
  background: #9CC;
}

.fileview-filename-container .gitStatus {
  border-radius: 2px;
  background: #999;
  position: absolute;
  top: 2px;
  right: 1px;
  height: 16px;
  width: 0;
  transition: width 0.4s;
}

.fileview-filename-container .gitStatus.dirty {
  width: 5px;
  background: #008ab8;
}

.fileview-filename-container .menu {
  opacity: 0;
  position: absolute;
  right: 0;
  width: 15px;
}

.fileview-filename-container .menu.open {
  opacity: 1;
}

.fileview-filename-container .filename {
  font-family: Helvetica, Sans-serif;
  font-size: 13px;
  overflow: hidden;
  position: absolute;
  top: 1px;
  text-overflow: ellipsis;
  white-space: nowrap;
  width: 100%;
}

.fileview-filename-container:hover .filename {
}

#fileViewArea {
  /* Default value overridden from the stored preferences programmatically. */
  width: 300px;
}

#fileViewArea .listview-container {
  bottom: 0;
  left: 0;
  outline: 0;
  overflow-x: auto;
  overflow-y: auto;
  position: absolute;
  right: 0;
  top: 0;
}

#fileViewArea .listview-dragover {
  bottom: 0;
  left: 0;
  pointer-events: none;
  position: absolute;
  right: 0;
  top: 0;
}

#fileViewArea .listview-dragover.listview-dragover-active {
  border: 2px solid #aaf;
}

#file-item-context-menu {
  top: 0;
  left: 0;
  position: fixed;
  z-index: 100;
  display: none;
}

#file-item-context-menu.open {
  display: block;
}

#file-item-context-menu .backdrop {
  position: fixed;
  top: 0;
  left: 0;
  width: 100%;
  height: 100%;
  background-color: rgba(0, 0, 0, 0);
}

#modalBackdrop {
  display:none;
  position: absolute;
  top: 0;
  left: 0;
  width: 100%;
  height: 100%;
  background-color: black;
  opacity: 0.25;
  z-index: 500;
}

#outline {
  position: absolute;
  min-width: 25px;
  right: 25px;
  top: 10px;
  bottom: 10px;
  background: #555;
  border-radius: 2px;
  z-index: 100;
  opacity: 0.6;
}

#outlineContainer {
  height: 100%;
  width: 200px;
  overflow: scroll;
}

#outlineContainer ul {
  margin: 0px;
  padding: 0 0 0 10px;
  list-style-type: none;
}


outlineItem.topLevel > ul {
  background: #333;
}

.outlineItem > a:hover {
  text-decoration: none;
}

.outlineItem.topLevel.function > a {
  color: #faa;
}

.outlineItem.topLevel.variable > a {
  color: #afa;
}

.outlineItem.topLevel.class > a {
  color: #aaf;
}

<<<<<<< HEAD
.outlineItem.method {
  overflow: hidden;
  text-overflow: ellipsis;
=======
.outlineItem.method > a {
>>>>>>> 013b5147
  color: #faa;
}

.outlineItem.property > a {
  color: #afa;
}

<|MERGE_RESOLUTION|>--- conflicted
+++ resolved
@@ -349,13 +349,12 @@
   color: #aaf;
 }
 
-<<<<<<< HEAD
 .outlineItem.method {
   overflow: hidden;
   text-overflow: ellipsis;
-=======
+}
+
 .outlineItem.method > a {
->>>>>>> 013b5147
   color: #faa;
 }
 
