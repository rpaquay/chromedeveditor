// Copyright (c) 2013, Google Inc. Please see the AUTHORS file for details.
// All rights reserved. Use of this source code is governed by a BSD-style
// license that can be found in the LICENSE file.

library spark;

import 'dart:async';
import 'dart:convert' show JSON;
import 'dart:html' hide File;

import 'package:chrome/chrome_app.dart' as chrome;
import 'package:intl/intl.dart';
import 'package:logging/logging.dart';
import 'package:path/path.dart' as path;
import 'package:spark_widgets/spark_status/spark_status.dart';

import 'lib/ace.dart';
import 'lib/actions.dart';
import 'lib/analytics.dart' as analytics;
import 'lib/apps/app_utils.dart';
import 'lib/builder.dart';
import 'lib/dart/dart_builder.dart';
import 'lib/editors.dart';
import 'lib/editor_area.dart';
import 'lib/event_bus.dart';
import 'lib/json/json_builder.dart';
import 'lib/jobs.dart';
import 'lib/launch.dart';
import 'lib/mobile/deploy.dart';
import 'lib/navigation.dart';
import 'lib/package_mgmt/pub.dart';
import 'lib/package_mgmt/bower.dart';
import 'lib/platform_info.dart';
import 'lib/preferences.dart' as preferences;
import 'lib/services.dart';
import 'lib/scm.dart';
import 'lib/templates.dart';
import 'lib/tests.dart';
import 'lib/utils.dart';
import 'lib/ui/files_controller.dart';
import 'lib/ui/polymer/commit_message_view/commit_message_view.dart';
import 'lib/utils.dart' as utils;
import 'lib/webstore_client.dart';
import 'lib/workspace.dart' as ws;
import 'lib/workspace_utils.dart' as ws_utils;
import 'test/all.dart' as all_tests;

import 'spark_model.dart';

analytics.Tracker _analyticsTracker = new analytics.NullTracker();
final NumberFormat _nf = new NumberFormat.decimalPattern();
Logger _logger = new Logger('spark');

/**
 * Returns true if app.json contains a test-mode entry set to true. If app.json
 * does not exit, it returns true.
 */
Future<bool> isTestMode() {
  final String url = chrome.runtime.getURL('app.json');
  return HttpRequest.getString(url).then((String contents) {
    bool result = true;
    try {
      Map info = JSON.decode(contents);
      result = info['test-mode'];
    } catch (exception, stackTrace) {
      // If JSON is invalid, assume test mode.
      result = true;
    }
    return result;
  }).catchError((e) {
    return true;
  });
}

/**
 * Create a [Zone] that logs uncaught exceptions.
 */
Zone createSparkZone() {
  var errorHandler = (self, parent, zone, error, stackTrace) {
    _handleUncaughtException(error, stackTrace);
  };
  var specification = new ZoneSpecification(handleUncaughtError: errorHandler);
  return Zone.current.fork(specification: specification);
}

abstract class Spark
    extends SparkModel
    implements AceManagerDelegate, Notifier {

  /// The Google Analytics app ID for Spark.
  static final _ANALYTICS_ID = 'UA-45578231-1';

  final bool _developerMode;

  Services services;
  final JobManager jobManager = new JobManager();
  SparkStatus statusComponent;

  AceManager _aceManager;
  ThemeManager _aceThemeManager;
  KeyBindingManager _aceKeysManager;
  ws.Workspace _workspace;
  ScmManager scmManager;
  EditorManager _editorManager;
  EditorArea _editorArea;
  LaunchManager _launchManager;
  PubManager _pubManager;
  BowerManager _bowerManager;
  ActionManager _actionManager;
  ProjectLocationManager _projectLocationManager;
  NavigationManager _navigationManager;

  EventBus _eventBus;

  FilesController _filesController;

  // Extensions of files that will be shown as text.
  Set<String> _textFileExtensions = new Set.from(
      ['.cmake', '.gitignore', '.prefs', '.txt']);

  Spark(this._developerMode) {
    document.title = appName;
  }

  /**
   * The main initialization sequence.
   *
   * Uses [querySelector] to extract HTML elements from the underlying
   * [document], so it should be called only after all those elements become
   * available. In particular with Polymer, that means when the Polymer custom
   * elements in the [document] become upgraded, which is indicated by the
   * [Polymer.onReady] event.
   */
  Future init() {
    initEventBus();

    initAnalytics();

    initWorkspace();
    initPackageManagers();
    initServices();
    initScmManager();
    initNavigationManager();

    createEditorComponents();
    initEditorArea();
    initEditorManager();

    createActions();

    initFilesController();

    initToolbar();
    buildMenu();
    initSplitView();
    initSaveStatusListener();

    initLaunchManager();

    window.onFocus.listen((Event e) {
      // When the user switch to an other application, he might change the
      // content of the workspace from other applications. For that reason, when
      // the user switch back to Spark, we want to check whether the content of
      // the workspace changed.
      _refreshOpenFiles();
    });

    // Add various builders.
    addBuilder(new DartBuilder(this.services));
    addBuilder(new JsonBuilder());

    return restoreWorkspace().then((_) => restoreLocationManager());
  }

  //
  // SparkModel interface:
  //

  bool get developerMode => _developerMode;

  AceManager get aceManager => _aceManager;
  ThemeManager get aceThemeManager => _aceThemeManager;
  KeyBindingManager get aceKeysManager => _aceKeysManager;
  ws.Workspace get workspace => _workspace;
  EditorManager get editorManager => _editorManager;
  EditorArea get editorArea => _editorArea;
  LaunchManager get launchManager => _launchManager;
  PubManager get pubManager => _pubManager;
  BowerManager get bowerManager => _bowerManager;
  ActionManager get actionManager => _actionManager;
  ProjectLocationManager get projectLocationManager => _projectLocationManager;
  NavigationManager get navigationManager => _navigationManager;
  EventBus get eventBus => _eventBus;

  preferences.PreferenceStore get localPrefs => preferences.localStore;
  preferences.PreferenceStore get syncPrefs => preferences.syncStore;

  //
  // - End SparkModel interface.
  //

  String get appName => utils.i18n('app_name');

  String get appVersion => chrome.runtime.getManifest()['version'];

  /**
   * Get the currently selected [Resource].
   */
  ws.Resource get currentResource => focusManager.currentResource;

  /**
   * Get the [File] currently being edited.
   */
  ws.File get currentEditedFile => focusManager.currentEditedFile;

  /**
   * Get the currently selected [Project].
   */
  ws.Project get currentProject => focusManager.currentProject;

  // TODO(ussuri): The below two methods are a temporary means to make Spark
  // reusable in SparkPolymer. Once the switch to Polymer is complete, they
  // will go away.

  /**
   * Should extract a UI Element from the underlying DOM. This method
   * is overwritten in SparkPolymer, which encapsulates the UI in a top-level
   * Polymer widget, rather than the top-level document's DOM.
   */
  Element getUIElement(String selectors) =>
      document.querySelector(selectors);

  /**
   * Should extract a dialog Element from the underlying UI's DOM. This is
   * different from [getUIElement] in that it's not currently overridden in
   * SparkPolymer.
   */
  Element getDialogElement(String selectors) =>
      document.querySelector(selectors);

  SparkDialog createDialog(Element dialogElement);

  //
  // Parts of init():
  //

  void initServices() {
    services = new Services(this.workspace, _pubManager);
  }

  void initEventBus() {
    _eventBus = new EventBus();
    _eventBus.onEvent(BusEventType.ERROR_MESSAGE).listen(
        (ErrorMessageBusEvent event) {
      showErrorMessage(event.title, event.error.toString());
    });
  }

  void initAnalytics() {
    // Init the analytics tracker and send a page view for the main page.
    analytics.getService('Spark').then((service) {
      _analyticsTracker = service.getTracker(_ANALYTICS_ID);
      _analyticsTracker.sendAppView('main');
    });

    // Track logged exceptions.
    Logger.root.onRecord.listen((LogRecord r) {
      if (!developerMode && r.level <= Level.INFO) return;

      print(r.toString() + (r.error != null ? ', ${r.error}' : ''));

      if (r.level >= Level.SEVERE) {
        _handleUncaughtException(r.error, r.stackTrace);
      }
    });
  }

  void initWorkspace() {
    _workspace = new ws.Workspace(localPrefs, jobManager);
  }

  void initScmManager() {
    scmManager = new ScmManager(_workspace);
  }

  void initLaunchManager() {
    _launchManager = new LaunchManager(_workspace, services, pubManager);
  }

  void initNavigationManager() {
    _navigationManager = new NavigationManager();
    _navigationManager.onNavigate.listen((_) {
      // TODO:
      print(_navigationManager.location);
    });
  }

  void initPackageManagers() {
    _pubManager = new PubManager(workspace);
    _bowerManager = new BowerManager(workspace);
  }

  void createEditorComponents() {
    _aceManager = new AceManager(new DivElement(), this, services, localPrefs);
    _aceThemeManager = new ThemeManager(
        aceManager, syncPrefs, getUIElement('#changeTheme .settings-label'));
    _aceKeysManager = new KeyBindingManager(
        aceManager, syncPrefs, getUIElement('#changeKeys .settings-label'));
    _editorManager = new EditorManager(
        workspace, aceManager, localPrefs, eventBus, services);
    _editorArea = new EditorArea(querySelector('#editorArea'), editorManager,
        _workspace, allowsLabelBar: true);

    syncPrefs.getValue('textFileExtensions').then((String value) {
      if (value != null) {
        _textFileExtensions.addAll(JSON.decode(value));
      }
    });
  }

  void initEditorManager() {
    editorManager.loaded.then((_) {
      List<ws.Resource> files = editorManager.files.toList();
      editorManager.files.forEach((file) {
        editorArea.selectFile(file, forceOpen: true, switchesTab: false,
            replaceCurrent: false);
      });
      localPrefs.getValue('lastFileSelection').then((String fileUuid) {
        if (editorArea.tabs.isEmpty) return;
        if (fileUuid == null) {
          editorArea.tabs[0].select();
          return;
        }
        ws.Resource resource = workspace.restoreResource(fileUuid);
        if (resource == null) {
          editorArea.tabs[0].select();
          return;
        }
        _selectResource(resource);
      });
    });
  }

  void initEditorArea() {
    editorArea.onSelected.listen((EditorTab tab) {
      // We don't change the selection when the file was already selected
      // otherwise, it would break multi-selection (#260).
      if (!_filesController.isFileSelected(tab.file)) {
        _filesController.selectFile(tab.file);
      }
      localPrefs.setValue('lastFileSelection', tab.file.uuid);
      focusManager.setEditedFile(tab.file);
    });
  }

  void initFilesController() {
    _filesController = new FilesController(
        workspace, actionManager, scmManager, eventBus,
        querySelector('#file-item-context-menu'),
        querySelector('#fileViewArea'));
    eventBus.onEvent(BusEventType.FILES_CONTROLLER__SELECTION_CHANGED)
        .listen((FilesControllerSelectionChangedEvent event) {
      focusManager.setCurrentResource(event.resource);
      if (event.resource is ws.File) {
        _selectInEditor(
            event.resource,
            forceOpen: event.forceOpen,
            replaceCurrent: event.replaceCurrent,
            switchesTab: event.switchesTab);
      }
    });
    eventBus.onEvent(BusEventType.FILES_CONTROLLER__PERSIST_TAB)
        .listen((FilesControllerPersistTabEvent event) {
      editorArea.persistTab(event.file);
    });
  }

  void initSplitView() {
    // Overridden in spark_polymer.dart.
  }

  void initSaveStatusListener() {
    // Overridden in spark_polymer.dart.
  }

  void createActions() {
    _actionManager = new ActionManager();

    actionManager.registerAction(new NextMarkerAction(this));
    actionManager.registerAction(new PrevMarkerAction(this));
    actionManager.registerAction(new FileOpenAction(this));
    actionManager.registerAction(new FileNewAction(this, getDialogElement('#fileNewDialog')));
    actionManager.registerAction(new FolderNewAction(this, getDialogElement('#folderNewDialog')));
    actionManager.registerAction(new FolderOpenAction(this));
    actionManager.registerAction(new NewProjectAction(this, getDialogElement('#newProjectDialog')));
    actionManager.registerAction(new FileSaveAction(this));
    actionManager.registerAction(new PubGetAction(this));
    actionManager.registerAction(new PubUpgradeAction(this));
    actionManager.registerAction(new BowerGetAction(this));
    actionManager.registerAction(new BowerUpgradeAction(this));
    actionManager.registerAction(new ApplicationRunAction(this));
    actionManager.registerAction(new ApplicationPushAction(this, getDialogElement('#pushDialog')));
    actionManager.registerAction(new CompileDartAction(this));
    actionManager.registerAction(new GitCloneAction(this, getDialogElement("#gitCloneDialog")));
    actionManager.registerAction(new GitPullAction(this));
    actionManager.registerAction(new GitBranchAction(this, getDialogElement("#gitBranchDialog")));
    actionManager.registerAction(new GitCheckoutAction(this, getDialogElement("#gitCheckoutDialog")));
    actionManager.registerAction(new GitResolveConflictsAction(this));
    actionManager.registerAction(new GitCommitAction(this, getDialogElement("#gitCommitDialog")));
    actionManager.registerAction(new GitRevertChangesAction(this));
    actionManager.registerAction(new GitPushAction(this, getDialogElement("#gitPushDialog")));
    actionManager.registerAction(new RunTestsAction(this));
    actionManager.registerAction(new SettingsAction(this, getDialogElement('#settingsDialog')));
    actionManager.registerAction(new AboutSparkAction(this, getDialogElement('#aboutDialog')));
    actionManager.registerAction(new FileRenameAction(this, getDialogElement('#renameDialog')));
    actionManager.registerAction(new ResourceRefreshAction(this));
    // The top-level 'Close' action is removed for now: #1037.
    //actionManager.registerAction(new ResourceCloseAction(this));
    actionManager.registerAction(new TabCloseAction(this));
    actionManager.registerAction(new TabPreviousAction(this));
    actionManager.registerAction(new TabNextAction(this));
    actionManager.registerAction(new SpecificTabAction(this));
    actionManager.registerAction(new TabLastAction(this));
    actionManager.registerAction(new FileExitAction(this));
    actionManager.registerAction(new WebStorePublishAction(this, getDialogElement('#webStorePublishDialog')));
    actionManager.registerAction(new SearchAction(this));
    actionManager.registerAction(new FormatAction(this));
    actionManager.registerAction(new FocusMainMenuAction(this));
    actionManager.registerAction(new ImportFileAction(this));
    actionManager.registerAction(new ImportFolderAction(this));
    actionManager.registerAction(new FileDeleteAction(this));
    actionManager.registerAction(new PropertiesAction(this, getDialogElement("#propertiesDialog")));
<<<<<<< HEAD
    actionManager.registerAction(new GetDeclarationAction(this));
    actionManager.registerAction(new HistoryAction.back(this));
    actionManager.registerAction(new HistoryAction.forward(this));
=======
    actionManager.registerAction(new GotoDeclarationAction(this));
>>>>>>> 8c949378

    actionManager.registerKeyListener();
  }

  void initToolbar() {
    // Overridden in spark_polymer.dart.
  }

  void buildMenu() {
  }

  Future restoreWorkspace() {
    return workspace.restore().then((value) {
      if (workspace.getFiles().length == 0) {
        // No files, just focus the editor.
        aceManager.focus();
      }
    });
  }

  Future restoreLocationManager() {
    return ProjectLocationManager.restoreManager(localPrefs, workspace)
        .then((manager) {
      _projectLocationManager = manager;
    });
  }

  //
  // - End parts of init().
  //

  void addBuilder(Builder builder) {
    workspace.builderManager.builders.add(builder);
  }

  Future openFile() {
    chrome.ChooseEntryOptions options = new chrome.ChooseEntryOptions(
        type: chrome.ChooseEntryType.OPEN_WRITABLE_FILE);
    return chrome.fileSystem.chooseEntry(options).then((chrome.ChooseEntryResult res) {
      chrome.ChromeFileEntry entry = res.entry;

      if (entry != null) {
        workspace.link(new ws.FileRoot(entry)).then((ws.Resource file) {
          _selectResource(file);
          _aceManager.focus();
          workspace.save();
        });
      }
    });
  }

  Future openFolder() {
    return _selectFolder().then((chrome.DirectoryEntry entry) {
      if (entry != null) {
        _OpenFolderJob job = new _OpenFolderJob(entry, this);
        jobManager.schedule(job);
      }
    });
  }

  void showSuccessMessage(String message) {
    statusComponent.temporaryMessage = message;
  }

  SparkDialog _errorDialog;

  void showMessage(String title, String message) {
    showErrorMessage(title, message);
  }

  void unveil() {
    if (developerMode) {
      RunTestsAction action = actionManager.getAction('run-tests');
      action.checkForTestListener();
    }
  }

  Editor getCurrentEditor() {
    ws.File file = editorManager.currentFile;
    for (Editor editor in editorManager.editors) {
      if (editor.file == file) return editor;
    }
    return null;
  }

  /**
   * Show a model error dialog.
   */
  void showErrorMessage(String title, String message) {
    if (_errorDialog == null) {
      _errorDialog = createDialog(getDialogElement('#errorDialog'));
      _errorDialog.element.querySelector("[primary]").onClick.listen(_hideBackdropOnClick);
    }

    _errorDialog.element.querySelector('#errorTitle').text = title;
    Element container = _errorDialog.element.querySelector('#errorMessage');
    container.children.clear();
    var lines = message.split('\n');
    for(String line in lines) {
      Element lineElement = new Element.p();
      lineElement.text = line;
      container.children.add(lineElement);
    }

    _errorDialog.show();
  }

  SparkDialog _progressDialog;

  void showProgressDialog(String selector) {
    _progressDialog = createDialog(getDialogElement('${selector}'));
    _progressDialog.show();
  }

  void hideProgressDialog() {
    _progressDialog.hide();
    _progressDialog = null;
  }

  void _hideBackdropOnClick(MouseEvent event) {
    querySelector("#modalBackdrop").style.display = "none";
  }

  SparkDialog _publishedAppDialog;

  void showPublishedAppDialog(String appID) {
    if (_publishedAppDialog == null) {
      _publishedAppDialog = createDialog(getDialogElement('#webStorePublishedDialog'));
      _publishedAppDialog.element.querySelector("[primary]").onClick.listen(_hideBackdropOnClick);
      _publishedAppDialog.element.querySelector("#webStorePublishedAction").onClick.listen((MouseEvent event) {
        window.open('https://chrome.google.com/webstore/detail/${appID}',
            '_blank');
        _hideBackdropOnClick(event);
      });
    }
    _publishedAppDialog.show();
  }

  SparkDialog _uploadedAppDialog;

  void showUploadedAppDialog(String appID) {
    if (_uploadedAppDialog == null) {
      _uploadedAppDialog = createDialog(getDialogElement('#webStoreUploadedDialog'));
      _uploadedAppDialog.element.querySelector("[primary]").onClick.listen(_hideBackdropOnClick);
      _uploadedAppDialog.element.querySelector("#webStoreUploadedAction").onClick.listen((MouseEvent event) {
        window.open('https://chrome.google.com/webstore/developer/edit/${appID}',
            '_blank');
        _hideBackdropOnClick(event);
      });
    }
    _uploadedAppDialog.show();
  }

  SparkDialog _okCancelDialog;
  Completer<bool> _okCancelCompleter;

  Future<bool> askUserOkCancel(String message, {String okButtonLabel: 'OK'}) {
    if (_okCancelDialog == null) {
      _okCancelDialog = createDialog(getDialogElement('#okCancelDialog'));
      _okCancelDialog.element.querySelector('#okText').onClick.listen((_) {
        if (_okCancelCompleter != null) {
          _okCancelCompleter.complete(true);
          _okCancelCompleter = null;
        }
      });
      _okCancelDialog.element.on['opened'].listen((event) {
        if (event.detail == false) {
          if (_okCancelCompleter != null) {
            _okCancelCompleter.complete(false);
            _okCancelCompleter = null;
          }
        }
      });
    }

    _okCancelDialog.element.querySelector('#okCancelMessage').text = message;
    _okCancelDialog.element.querySelector('#okText').text = okButtonLabel;

    _okCancelCompleter = new Completer();
    _okCancelDialog.show();
    return _okCancelCompleter.future;
  }

  void setGitSettingsResetDoneVisible(bool enabled) {
    getUIElement('#gitResetSettingsDone').hidden = !enabled;
  }

  List<ws.Resource> _getSelection() => _filesController.getSelection();

  ws.Folder _getFolder([List<ws.Resource> resources]) {
    if (resources != null && resources.isNotEmpty) {
      if (resources.first.isFile) {
        return resources.first.parent;
      } else {
        return resources.first;
      }
    } else {
      if (focusManager.currentResource != null) {
        ws.Resource resource = focusManager.currentResource;
        if (resource.isFile) {
          if (resource.project != null) {
            return resource.parent;
          }
        } else {
          return resource;
        }
      }
    }
    return null;
  }

  void _closeOpenEditor(ws.Resource resource) {
    if (resource is ws.File &&  editorManager.isFileOpened(resource)) {
      editorArea.closeFile(resource);
    }
  }

  /**
   * Refreshes the file name on an opened editor tab.
   */
  void _renameOpenEditor(ws.Resource renamedResource) {
    if (renamedResource is ws.File && editorManager.isFileOpened(renamedResource)) {
      editorArea.renameFile(renamedResource);
    }
  }

  void _selectResource(ws.Resource resource) {
    if (resource.isFile) {
      editorArea.selectFile(
          resource, forceOpen: true, switchesTab: true, forceFocus: true);
    } else {
      _filesController.selectFile(resource);
      _filesController.setFolderExpanded(resource);
    }
  }

  void _selectInEditor(ws.File file,
                       {bool forceOpen: false,
                        bool replaceCurrent: true,
                        bool switchesTab: true}) {
    if (forceOpen || editorManager.isFileOpened(file)) {
      editorArea.selectFile(file,
          forceOpen: forceOpen,
          replaceCurrent: replaceCurrent,
          switchesTab: switchesTab);
    }
  }

  //
  // Implementation of AceManagerDelegate interface:
  //

  void setShowFileAsText(String filename, bool enabled) {
    String extension = path.extension(filename);
    if (extension.isEmpty) extension = filename;

    if (enabled) {
      _textFileExtensions.add(extension);
    } else {
      _textFileExtensions.remove(extension);
    }

    syncPrefs.setValue('textFileExtensions',
        JSON.encode(_textFileExtensions.toList()));
  }

  bool canShowFileAsText(String filename) {
    String extension = path.extension(filename);

    // Whitelist files that don't have a period or that start with one. Ex.,
    // `AUTHORS`, `.gitignore`.
    if (extension.isEmpty) return true;

    return _aceManager.isFileExtensionEditable(extension) ||
        _textFileExtensions.contains(extension);
  }

  Future<Editor> openEditor(ws.File file, {Span selection}) {
<<<<<<< HEAD
    navigationManager.gotoLocation(new NavigationLocation(file, selection));

    // TODO(devoncarew): Convert this over to use a NavigationLocation.
=======
    _logger.info('open file ${file} ${selection}');

>>>>>>> 8c949378
    _selectResource(file);

    return nextTick().then((_) {
      for (Editor editor in editorManager.editors) {
        if (editor.file == file) {
          if (selection != null && editor is TextEditor) {
            editor.select(selection);
          }
          return editor;
        }
      }
      return null;
    });
  }

  //
  // - End implementation of AceManagerDelegate interface.
  //

  Timer _filterTimer = null;

  void filterFilesList(String searchString) {
    if ( _filterTimer != null) {
      _filterTimer.cancel();
      _filterTimer = null;
    }

    _filterTimer = new Timer(new Duration(milliseconds: 500), () {
      _filterTimer = null;
      _reallyFilterFilesList(searchString);
    });
  }

  void _reallyFilterFilesList(String searchString) {
    _filesController.performFilter(searchString);
  }

  void _refreshOpenFiles() {
    // In order to scope how much work we do when Spark re-gains focus, we do
    // not refresh the entire workspace or even the active projects. We refresh
    // the currently opened files and their parent containers. This lets us
    // capture changed files and deleted files. For any other changes it is the
    // user's responsibility to explicitly refresh the affected project.
    Set<ws.Resource> resources = new Set.from(
        editorManager.files.map((r) => r.parent != null ? r.parent : r));
    resources.forEach((ws.Resource r) => r.refresh());
  }
}

/**
 * Used to manage the default location to create new projects.
 *
 * This class also abstracts a bit other the differences between Chrome OS and
 * Windows/Mac/linux.
 */
class ProjectLocationManager {
  preferences.PreferenceStore _prefs;
  LocationResult _projectLocation;
  final ws.Workspace _workspace;

  /**
   * Create a ProjectLocationManager asynchronously, restoring the default
   * project location from the given preferences.
   */
  static Future<ProjectLocationManager> restoreManager(
      preferences.PreferenceStore prefs, ws.Workspace workspace) {
    return prefs.getValue('projectFolder').then((String folderToken) {
      if (folderToken == null) {
        return new ProjectLocationManager._(prefs, workspace);
      }

      return chrome.fileSystem.restoreEntry(folderToken).then((chrome.Entry entry) {
        return new ProjectLocationManager._(prefs, workspace,
            new LocationResult(entry, entry, false));
      }).catchError((e) {
        return new ProjectLocationManager._(prefs, workspace);
      });
    });
  }

  ProjectLocationManager._(this._prefs, this._workspace, [this._projectLocation]);

  /**
   * Returns the default location to create new projects in. For Chrome OS, this
   * will be the sync filesystem. This method can return `null` if the user
   * cancels the folder selection dialog.
   */
  Future<LocationResult> getProjectLocation() {
    if (_projectLocation != null) {
      // Check if the saved location exists. If so, return it. Otherwise, get a
      // new location.
      return _projectLocation.exists().then((bool value) {
        if (value) {
          return _projectLocation;
        } else {
          _projectLocation = null;
          return getProjectLocation();
        }
      });
    }

    // On Chrome OS, use the sync filesystem.
    if (PlatformInfo.isCros && _workspace.syncFsIsAvailable) {
      return chrome.syncFileSystem.requestFileSystem().then((fs) {
        var entry = fs.root;
        return new LocationResult(entry, entry, true);
      });
    }

    // Display a dialog asking the user to choose a default project folder.
    // TODO: We need to provide an explaination to the user about what this
    // folder is for.
    return _selectFolder(suggestedName: 'projects').then((entry) {
      if (entry == null) {
        return null;
      }

      _projectLocation = new LocationResult(entry, entry, false);
      _prefs.setValue('projectFolder', chrome.fileSystem.retainEntry(entry));
      return _projectLocation;
    });
  }

  /**
   * This will create a new folder in default project location. It will attempt
   * to use the given [defaultName], but will disambiguate it if necessary. For
   * example, if `defaultName` already exists, the created folder might be named
   * something like `defaultName-1` instead.
   */
  Future<LocationResult> createNewFolder(String defaultName) {
    return getProjectLocation().then((LocationResult root) {
      return root == null ? null : _create(root, defaultName, 1);
    });
  }

  Future<LocationResult> _create(
      LocationResult location, String baseName, int count) {
    String name = count == 1 ? baseName : '${baseName}-${count}';

    return location.parent.createDirectory(name, exclusive: true).then((dir) {
      return new LocationResult(location.parent, dir, location.isSync);
    }).catchError((_) {
      if (count > 50) {
        throw "Error creating project '${baseName}.'";
      } else {
        return _create(location, baseName, count + 1);
      }
    });
  }
}

class LocationResult {
  /**
   * The parent Entry. This can be useful for persistng the info across
   * sessions.
   */
  final chrome.DirectoryEntry parent;

  /**
   * The created location.
   */
  final chrome.DirectoryEntry entry;

  /**
   * Whether the entry was created in the sync filesystem.
   */
  final bool isSync;

  LocationResult(this.parent, this.entry, this.isSync);

  /**
   * The name of the created entry.
   */
  String get name => entry.name;

  Future<bool> exists() {
    if (isSync) return new Future.value(true);

    return entry.getMetadata().then((_) {
      return true;
    }).catchError((e) {
      return false;
    });
  }
}

/**
 * Allows a user to select a folder on disk. Returns the selected folder
 * entry. Returns `null` in case the user cancels the action.
 */
Future<chrome.DirectoryEntry> _selectFolder({String suggestedName}) {
  Completer completer = new Completer();
  chrome.ChooseEntryOptions options = new chrome.ChooseEntryOptions(
      type: chrome.ChooseEntryType.OPEN_DIRECTORY);
  if (suggestedName != null) options.suggestedName = suggestedName;
  chrome.fileSystem.chooseEntry(options).then((chrome.ChooseEntryResult res) {
    completer.complete(res.entry);
  }).catchError((e) => completer.complete(null));
  return completer.future;
}

/**
 * The abstract parent class of Spark related actions.
 */
abstract class SparkAction extends Action {
  Spark spark;

  SparkAction(this.spark, String id, String name) : super(id, name);

  void invoke([Object context]) {
    // Send an action event with the 'main' event category.
    _analyticsTracker.sendEvent('main', id);

    _invoke(context);
  }

  void _invoke([Object context]);

  /**
   * Returns true if `object` is a list and all items are [Resource].
   */
  bool _isResourceList(Object object) {
    if (object is! List) {
      return false;
    }
    List items = object as List;
    return items.every((r) => r is ws.Resource);
  }

  /**
   * Returns true if `object` is a list with a single item and this item is a
   * [Resource].
   */
  bool _isSingleResource(Object object) {
    if (!_isResourceList(object)) {
      return false;
    }
    List<ws.Resource> resources = object as List<ws.Resource>;
    return resources.length == 1;
  }

  /**
   * Returns true if `object` is a list with a single item and this item is a
   * [Project].
   */
  bool _isProject(object) {
    if (!_isResourceList(object)) {
      return false;
    }
    return object.length == 1 && object.first is ws.Project;
  }

  /**
   * Returns true if `context` is a list with a single item, the item is a
   * [Project], and that project is under SCM.
   */
  bool _isScmProject(context) =>
      _isProject(context) && isUnderScm(context.first);

  /**
   * Returns true if `context` is a list with of items, all in the same project,
   * and that project is under SCM.
   */
  bool _isUnderScmProject(context) {
    if (context is! List) return false;
    if (context.isEmpty) return false;

    ws.Project project = context.first.project;

    if (!isUnderScm(project)) return false;

    for (var resource in context) {
      var resProject = resource.project;
      if (resProject == null || resProject != project) {
        return false;
      }
    }

    return true;
  }

  /**
   * Returns true if `object` is a list with a single item and this item is a
   * [Folder].
   */
  bool _isSingleFolder(Object object) {
    if (!_isSingleResource(object)) {
      return false;
    }
    List<ws.Resource> resources = object as List;
    return (object as List).first is ws.Folder;
  }

  /**
   * Returns true if `object` is a list of top-level [Resource].
   */
  bool _isTopLevel(Object object) {
    if (!_isResourceList(object)) {
      return false;
    }
    List<ws.Resource> resources = object as List;
    return resources.every((ws.Resource r) => r.isTopLevel);
  }

  /**
   * Returns true if `object` is a top-level [File].
   */
  bool _isTopLevelFile(Object object) {
    if (!_isResourceList(object)) {
      return false;
    }
    List<ws.Resource> resources = object as List;
    return resources.first.project == null;
  }

  /**
   * Returns true if `object` is a list of File.
   */
  bool _isFileList(Object object) {
    if (!_isResourceList(object)) {
      return false;
    }
    List<ws.Resource> resources = object as List;
    return resources.every((r) => r is ws.File);
  }
}

abstract class SparkDialog {
  void show();
  void hide();
  Element get element;
}

abstract class SparkActionWithDialog extends SparkAction {
  SparkDialog _dialog;

  SparkActionWithDialog(Spark spark,
                        String id,
                        String name,
                        Element dialogElement)
      : super(spark, id, name) {
    _dialog = spark.createDialog(dialogElement);
    _dialog.element.querySelector("[primary]").onClick.listen((_) => _commit());
  }

  void _commit() { }

  Element getElement(String selectors) =>
      _dialog.element.querySelector(selectors);

  List<Element> getElements(String selectors) =>
      _dialog.element.querySelectorAll(selectors);

  Element _triggerOnReturn(String selectors) {
    var element = _dialog.element.querySelector(selectors);
    element.onKeyDown.listen((event) {
      if (event.keyCode == KeyCode.ENTER) {
        _commit();
        _dialog.hide();
      }
    });
    return element;
  }

  void _show() => _dialog.show();
}

class FileOpenAction extends SparkAction {
  FileOpenAction(Spark spark) : super(spark, "file-open", "Open File…") {
    addBinding("ctrl-o");
  }

  void _invoke([Object context]) {
    spark.openFile();
  }
}

class FileNewAction extends SparkActionWithDialog implements ContextAction {
  InputElement _nameElement;
  ws.Folder folder;

  FileNewAction(Spark spark, Element dialog)
      : super(spark, "file-new", "New File…", dialog) {
    addBinding("ctrl-n");
    _nameElement = _triggerOnReturn("#fileName");
  }

  void _invoke([List<ws.Resource> resources]) {
    folder = spark._getFolder(resources);
    if (folder != null) {
      _nameElement.value = '';
      _show();
    }
  }

  void _commit() {
    var name = _nameElement.value;
    if (name.isNotEmpty) {
      if (folder != null) {
        folder.createNewFile(name).then((file) {
          // Delay a bit to allow the files view to process the new file event.
          // TODO: This is due to a race condition in when the files view receives
          // the resource creation event; we should remove the possibility for
          // this to occur.
          Timer.run(() {
            spark._selectInEditor(file, forceOpen: true, replaceCurrent: true);
            spark._aceManager.focus();
          });
        }).catchError((e) {
          spark.showErrorMessage("Error Creating File", e.toString());
        });
      }
    }
  }

  String get category => 'folder';

  bool appliesTo(Object object) => _isSingleResource(object) && !_isTopLevelFile(object);
}

class FileSaveAction extends SparkAction {
  FileSaveAction(Spark spark) : super(spark, "file-save", "Save") {
    addBinding("ctrl-s");
  }

  void _invoke([Object context]) => spark.editorManager.saveAll();
}

class FileDeleteAction extends SparkAction implements ContextAction {
  FileDeleteAction(Spark spark) : super(spark, "file-delete", "Delete");

  void _invoke([List<ws.Resource> resources]) {
    if (resources == null) {
      var sel = spark._filesController.getSelection();
      if (sel.isEmpty) return;
      resources = sel;
    }

    String message;

    if (resources.length == 1) {
      message = "Are you sure you want to delete '${resources.first.name}'?";
    } else {
      message = "Are you sure you want to delete ${resources.length} files?";
    }

    spark.askUserOkCancel(message, okButtonLabel: 'Delete').then((bool val) {
      if (val) {
        spark.workspace.pauseResourceEvents();
        Future.forEach(resources, (ws.Resource r) => r.delete()).catchError((e) {
          String ordinality = resources.length == 1 ? "File" : "Files";
          spark.showErrorMessage("Error Deleting ${ordinality}", e.toString());
        }).whenComplete(() {
          spark.workspace.resumeResourceEvents();
          spark.workspace.save();
        });
      }
    });
  }

  String get category => 'resource';

  bool appliesTo(Object object) => _isResourceList(object);
}

class FileRenameAction extends SparkActionWithDialog implements ContextAction {
  ws.Resource resource;
  InputElement _nameElement;

  FileRenameAction(Spark spark, Element dialog)
      : super(spark, "file-rename", "Rename…", dialog) {
    _nameElement = _triggerOnReturn("#renameFileName");
  }

  void _invoke([List<ws.Resource> resources]) {
    if (resources != null && resources.isNotEmpty) {
      resource = resources.first;
      _nameElement.value = resource.name;
      _show();
    }
  }

  void _commit() {
    if (_nameElement.value.isNotEmpty) {
      resource.rename(_nameElement.value).then((value) {
        spark._renameOpenEditor(resource);
      }).catchError((e) {
        spark.showErrorMessage("Error During Rename", e.toString());
      });
    }
  }

  String get category => 'resource';

  bool appliesTo(Object object) => _isSingleResource(object) && !_isTopLevel(object);
}

class ResourceCloseAction extends SparkAction implements ContextAction {
  ResourceCloseAction(Spark spark) : super(spark, "file-close", "Close");

  void _invoke([List<ws.Resource> resources]) {
    if (resources == null) {
      resources = spark._getSelection();
    }

    for (ws.Resource resource in resources) {
      spark.workspace.unlink(resource);
      if (resource is ws.File) {
        spark._closeOpenEditor(resource);
      } else if (resource is ws.Project) {
        resource.traverse().forEach(spark._closeOpenEditor);
      }
    }

    spark.workspace.save();
  }

  String get category => 'resource';

  bool appliesTo(Object object) => _isTopLevel(object);
}

class TabPreviousAction extends SparkAction {
  TabPreviousAction(Spark spark) : super(spark, "tab-prev", "Previous Tab") {
    addBinding('ctrl-shift-[');
    addBinding('ctrl-shift-tab', macBinding: 'macctrl-shift-tab');
  }

  void _invoke([Object context]) => spark.editorArea.gotoPreviousTab();
}

class TabNextAction extends SparkAction {
  TabNextAction(Spark spark) : super(spark, "tab-next", "Next Tab") {
    addBinding('ctrl-shift-]');
    addBinding('ctrl-tab', macBinding: 'macctrl-tab');
  }

  void _invoke([Object context]) => spark.editorArea.gotoNextTab();
}

class SpecificTabAction extends SparkAction {
  _SpecificTabKeyBinding _binding;

  SpecificTabAction(Spark spark) : super(spark, "tab-goto", "Goto Tab") {
    _binding = new _SpecificTabKeyBinding();
    bindings.add(_binding);
  }

  void _invoke([Object context]) {
    if (_binding.index < 1 && _binding.index > spark.editorArea.tabs.length) {
      return;
    }

    // Ctrl-1 to Ctrl-8. The user types in a 1-based key event; we convert that
    // into a 0-based into into the tabs.
    spark.editorArea.selectedTab = spark.editorArea.tabs[_binding.index - 1];
  }
}

class _SpecificTabKeyBinding extends KeyBinding {
  final int ONE_CODE = '1'.codeUnitAt(0);
  final int EIGHT_CODE = '8'.codeUnitAt(0);

  int index = -1;

  _SpecificTabKeyBinding() : super('ctrl-1');

  bool matches(KeyboardEvent event) {
    // If the user typed in a 1 to an 8, change this binding to match that key.
    // To match completely, the user will need to have used the `ctrl` modifier.
    if (event.keyCode >= ONE_CODE && event.keyCode <= EIGHT_CODE) {
      keyCode = event.keyCode;
      index = keyCode - ONE_CODE + 1;
    }

    return super.matches(event);
  }
}

class TabLastAction extends SparkAction {
  TabLastAction(Spark spark) : super(spark, "tab-last", "Last Tab") {
    addBinding("ctrl-9");
  }

  void _invoke([Object context]) {
    if (spark.editorArea.tabs.isNotEmpty) {
      spark.editorArea.selectedTab = spark.editorArea.tabs.last;
    }
  }
}

class TabCloseAction extends SparkAction {
  TabCloseAction(Spark spark) : super(spark, "tab-close", "Close") {
    addBinding("ctrl-w");
  }

  void _invoke([Object context]) {
    if (spark.editorArea.selectedTab != null) {
      spark.editorArea.remove(spark.editorArea.selectedTab);
    }
  }
}

class FileExitAction extends SparkAction {
  FileExitAction(Spark spark) : super(spark, "file-exit", "Quit") {
    addBinding('ctrl-q', linuxBinding: 'ctrl-shift-q');
  }

  void _invoke([Object context]) {
    spark.close().then((_) {
      chrome.app.window.current().close();
    });
  }
}

class ApplicationRunAction extends SparkAction implements ContextAction {
  ApplicationRunAction(Spark spark) : super(
      spark, "application-run", "Run Application") {
    addBinding("ctrl-r");
    enabled = false;
    spark.focusManager.onResourceChange.listen((r) => _updateEnablement(r));
  }

  void _invoke([context]) {
    ws.Resource resource;

    if (context == null) {
      resource = spark.focusManager.currentResource;
    } else {
      resource = context.first;
    }

    Completer completer = new Completer();
    ProgressJob job = new ProgressJob("Running application…", completer);
    spark.launchManager.run(resource).then((_) {
      completer.complete();
    }).catchError((e) {
      completer.complete();
      spark.showErrorMessage('Error Running Application', '${e}');
    });
  }

  String get category => 'application';

  bool appliesTo(list) => list.length == 1 && _appliesTo(list.first);

  bool _appliesTo(ws.Resource resource) {
    return spark.launchManager.canRun(resource);
  }

  void _updateEnablement(ws.Resource resource) {
    enabled = _appliesTo(resource);
  }
}

abstract class PackageManagementAction
    extends SparkAction implements ContextAction {
  PackageManagementAction(Spark spark, String id, String name) :
    super(spark, id, name);

  void _invoke([context]) {
    ws.Resource resource;

    if (context == null) {
      resource = spark.focusManager.currentResource;
    } else {
      // TODO(ussuri): This seems like a stop-gap solution. Should we run for
      // all elements that match?
      resource = context.first;
    }

    spark.jobManager.schedule(_createJob(resource.project));
  }

  String get category => 'application';

  bool appliesTo(list) => list.length == 1 && _appliesTo(list.first);

  bool _appliesTo(ws.Resource resource);

  Job _createJob(ws.Project project);
}

abstract class PubAction extends PackageManagementAction {
  PubAction(Spark spark, String id, String name) : super(spark, id, name);

  bool _appliesTo(ws.Resource resource) =>
      spark.pubManager.properties.isPackageResource(resource);
}

class PubGetAction extends PubAction {
  PubGetAction(Spark spark) : super(spark, "pub-get", "Pub Get");

  Job _createJob(ws.Project project) => new PubGetJob(spark, project);
}

class PubUpgradeAction extends PubAction {
  PubUpgradeAction(Spark spark) : super(spark, "pub-upgrade", "Pub Upgrade");

  Job _createJob(ws.Project project) => new PubUpgradeJob(spark, project);
}

abstract class BowerAction extends PackageManagementAction {
  BowerAction(Spark spark, String id, String name) : super(spark, id, name);

  bool _appliesTo(ws.Resource resource) =>
      spark.bowerManager.properties.isPackageResource(resource);
}

class BowerGetAction extends BowerAction {
  BowerGetAction(Spark spark) : super(spark, "bower-install", "Bower Install");

  Job _createJob(ws.Project project) => new BowerGetJob(spark, project);
}

class BowerUpgradeAction extends BowerAction {
  BowerUpgradeAction(Spark spark) : super(spark, "bower-upgrade", "Bower Update");

  Job _createJob(ws.Project project) => new BowerUpgradeJob(spark, project);
}

/**
 * A context menu item to compile a Dart file to JavaScript. Currently this is
 * only available for Dart files in a chrome app.
 */
class CompileDartAction extends SparkAction implements ContextAction {
  CompileDartAction(Spark spark) : super(spark, "dart-compile", "Compile to JavaScript");

  void _invoke([context]) {
    ws.Resource resource;

    if (context == null) {
      resource = spark.focusManager.currentResource;
    } else {
      resource = context.first;
    }

    spark.jobManager.schedule(
        new CompileDartJob(spark, resource, resource.name));
  }

  String get category => 'application';

  bool appliesTo(list) => list.length == 1 && _appliesTo(list.first);

  bool _appliesTo(ws.Resource resource) {
    bool isDartFile = resource is ws.File && resource.project != null
        && resource.name.endsWith('.dart');

    if (!isDartFile) return false;

    return resource.parent.getChild('manifest.json') != null;
  }
}

class ResourceRefreshAction extends SparkAction implements ContextAction {
  ResourceRefreshAction(Spark spark) : super(
      spark, "resource-refresh", "Refresh") {
    // On Chrome OS, bind to the dedicated refresh key.
    if (PlatformInfo.isCros) {
      addBinding('f5', linuxBinding: 'f3');
    } else {
      addBinding('f5');
    }
  }

  void _invoke([context]) {
    List<ws.Resource> resources;

    if (context == null) {
      resources = [spark.focusManager.currentResource];
    } else {
      resources = context;
    }

    ResourceRefreshJob job = new ResourceRefreshJob(resources);
    spark.jobManager.schedule(job);
  }

  String get category => 'resource';

  bool appliesTo(context) => _isResourceList(context) && !_isTopLevelFile(context);
}

class PrevMarkerAction extends SparkAction {
  PrevMarkerAction(Spark spark) : super(
      spark, "marker-prev", "Previous Marker") {
    addBinding("ctrl-shift-p");
  }

  void _invoke([Object context]) {
    spark._aceManager.selectPrevMarker();
  }
}

class NextMarkerAction extends SparkAction {
  NextMarkerAction(Spark spark) : super(
      spark, "marker-next", "Next Marker") {
    // TODO: We probably don't want to bind to 'print'. Perhaps there's a good
    // keybinding we can borrow from Chrome?
    addBinding("ctrl-p");
  }

  void _invoke([Object context]) {
    spark._aceManager.selectNextMarker();
  }
}

class FolderNewAction extends SparkActionWithDialog implements ContextAction {
  InputElement _nameElement;
  ws.Folder folder;

  FolderNewAction(Spark spark, Element dialog)
      : super(spark, "folder-new", "New Folder…", dialog) {
    addBinding("ctrl-shift-n");
    _nameElement = _triggerOnReturn("#folderName");
  }

  void _invoke([List<ws.Folder> folders]) {
    folder = spark._getFolder(folders);
    _nameElement.value = '';
    _show();
  }

  void _commit() {
    final String name = _nameElement.value;
    if (name.isNotEmpty) {
      folder.createNewFolder(name).then((folder) {
        // Delay a bit to allow the files view to process the new file event.
        Timer.run(() {
          spark._filesController.selectFile(folder);
        });
      }).catchError((e) {
        spark.showErrorMessage("Error Creating Folder", e.toString());
      });
    }
  }

  String get category => 'folder';

  bool appliesTo(Object object) => _isSingleFolder(object);
}

class FormatAction extends SparkAction {
  FormatAction(Spark spark) : super(spark, 'edit-format', 'Format') {
    // TODO: I do not like this binding, but can't think of a better one.
    addBinding('ctrl-shift-1');
  }

  void _invoke([Object context]) {
    Editor editor = spark.getCurrentEditor();
    if (editor is TextEditor) {
      editor.format();
    }
  }
}

/// Transfers the focus to the search box
class SearchAction extends SparkAction {
  SearchAction(Spark spark) : super(spark, 'search', 'Search') {
    addBinding('ctrl-shift-f');
  }

  @override
  void _invoke([Object context]) {
    spark.getUIElement('#searchBox').focus();
  }
}

class GotoDeclarationAction extends SparkAction {
  AnalyzerService _analysisService;

<<<<<<< HEAD
  GetDeclarationAction(Spark spark)
      : super(spark, 'navigate-declaration', 'Get Declaration') {
=======
  GotoDeclarationAction(Spark spark)
      : super(spark, 'navigate-declaration', 'Goto Declaration') {
>>>>>>> 8c949378
    addBinding('ctrl-.');
    addBinding('F3');
    _analysisService = spark.services.getService('analyzer');
  }

  @override
  void _invoke([Object context]) {
    Editor editor = spark.getCurrentEditor();
    if (editor is TextEditor) {
      editor.navigateToDeclaration();
    }
  }
}

class HistoryAction extends SparkAction {
  bool _forward;

  HistoryAction.back(Spark spark) : super(spark, 'navigate-back', 'Back') {
    _init(false);
  }

  HistoryAction.forward(Spark spark) : super(spark, 'navigate-forward', 'Forward') {
    _init(true);
  }

  void _init(bool value) {
    _forward = value;
    enabled = false;

    spark.navigationManager.onNavigate.listen((_) {
      enabled = spark.navigationManager.canNavigate(forward: _forward);
    });
  }

  @override
  void _invoke([Object context]) {
    spark.navigationManager.navigate(forward: _forward);
  }
}

class FocusMainMenuAction extends SparkAction {
  FocusMainMenuAction(Spark spark)
      : super(spark, 'focusMainMenu', 'Focus Main Menu') {
    addBinding('f10');
  }

  @override
  void _invoke([Object context]) {
    spark.getUIElement('#mainMenu').focus();
  }
}

class NewProjectAction extends SparkActionWithDialog {
  InputElement _nameElt;
  List<InputElement> _jsDepsElts;
  ws.Folder folder;

  NewProjectAction(Spark spark, Element dialog)
      : super(spark, "project-new", "New Project…", dialog) {
    _nameElt = _triggerOnReturn("#name");
    _jsDepsElts = getElements('[name="jsDeps"]');
  }

  void _invoke([context]) {
    _nameElt.value = '';
    _show();
  }

  void _commit() {
    final name = _nameElt.value.trim();

    if (name.isEmpty) return;

    spark.projectLocationManager.createNewFolder(name)
        .then((LocationResult location) {
      if (location == null) {
        return new Future.value();
      }

      ws.WorkspaceRoot root;
      final locationEntry = location.entry;

      if (location.isSync) {
        root = new ws.SyncFolderRoot(locationEntry);
      } else {
        root = new ws.FolderChildRoot(location.parent, locationEntry);
      }

      return new Future.value().then((_) {
        List<ProjectTemplate> templates = [];

        final globalVars = {
            'projectName': name,
            'sourceName': name.toLowerCase()
        };

        final InputElement projectTypeElt =
            getElement('input[name="type"]:checked');
        templates.add(
            new ProjectTemplate(projectTypeElt.value, globalVars));

        List<String> jsDeps = [];
        for (final elt in _jsDepsElts) {
          // NOTE: This test will get both the checkboxes and the textbox.
          if ((elt.type == "checkbox" && elt.checked) ||
              (elt.type == "textarea" && elt.value.isNotEmpty)) {
            jsDeps.add(elt.value);
          }
        }
        if (jsDeps.isNotEmpty) {
          final localVars = {
              'dependencies': jsDeps.join(',\n    ')
          };
          templates.add(
              new ProjectTemplate("bower-deps", globalVars, localVars));
        }

        return new ProjectBuilder(locationEntry, templates).build();

      }).then((_) {
        return spark.workspace.link(root).then((ws.Project project) {
          spark.showSuccessMessage('Created ${project.name}');
          Timer.run(() {
            spark._selectResource(ProjectBuilder.getMainResourceFor(project));

            // Run Pub if the new project has a pubspec file.
            if (spark.pubManager.properties.isProjectWithPackages(project)) {
              spark.jobManager.schedule(new PubGetJob(spark, project));
            }

            // Run Bower if the new project has a bower.json file.
            if (spark.bowerManager.properties.isProjectWithPackages(project)) {
              spark.jobManager.schedule(new BowerGetJob(spark, project));
            }
          });
          spark.workspace.save();
        });
      });
    }).catchError((e) {
      spark.showErrorMessage('Error Creating Project', '${e}');
    });
  }
}

class FolderOpenAction extends SparkAction {
  FolderOpenAction(Spark spark) : super(spark, "folder-open", "Open Folder…");

  void _invoke([Object context]) {
    spark.openFolder();
  }
}

class ApplicationPushAction extends SparkActionWithDialog implements ContextAction {
  InputElement _pushUrlElement;
  ws.Container deployContainer;

  ApplicationPushAction(Spark spark, Element dialog)
      : super(spark, "application-push", "Deploy to Mobile", dialog) {
    _pushUrlElement = _triggerOnReturn("#pushUrl");
    enabled = false;
    spark.focusManager.onResourceChange.listen((r) => _updateEnablement(r));
  }

  void _invoke([context]) {
    ws.Resource resource;

    if (context == null) {
      resource = spark.focusManager.currentResource;
    } else {
      resource = context.first;
    }

    deployContainer = getAppContainerFor(resource);

    _show();
  }

  String get category => 'application';

  bool appliesTo(list) => list.length == 1 && _appliesTo(list.first);

  bool _appliesTo(ws.Resource resource) {
    return getAppContainerFor(resource) != null;
  }

  void _updateEnablement(ws.Resource resource) {
    enabled = _appliesTo(resource);
  }

  void _commit() {
    String type = getElement('input[name="type"]:checked').id;
    Job job;
    if (type == 'adb') {
      job = new _HarnessPushJob.pushToAdb(spark, deployContainer);
    } else {
      String url = _pushUrlElement.value;
      // TODO(braden): Input validation.
      job = new _HarnessPushJob.pushToUrl(spark, deployContainer, url);
    }
    spark.jobManager.schedule(job);
  }
}

class _HarnessPushJob extends Job {
  final Spark spark;
  final ws.Container deployContainer;
  String _url;
  bool _adb = false;

  _HarnessPushJob.pushToAdb(this.spark, this.deployContainer)
      : super('Deploying via ADB…') {
    _adb = true;
  }

  _HarnessPushJob.pushToUrl(this.spark, this.deployContainer, this._url)
      : super('Deploying to mobile…') { }

  Future run(ProgressMonitor monitor) {
    if (_adb) {
      spark.showProgressDialog('#pushADBProgressDialog');
    }

    HarnessPush harnessPush = new HarnessPush(deployContainer,
        spark.localPrefs);

    Future push = _adb ? harnessPush.pushADB(monitor) :
        harnessPush.push(_url, monitor);
    return push.then((_) {
      if (_adb) {
        spark.hideProgressDialog();
      }
      spark.showSuccessMessage('Successfully pushed');
    }).catchError((e) {
      if (_adb) {
        spark.hideProgressDialog();
      }
      spark.showMessage('Push failure', e.toString());
    });
  }
}

class PropertiesAction extends SparkActionWithDialog implements ContextAction {
  ws.Resource _selectedResource;
  Element _titleElement;
  HtmlElement _propertiesElement;

  PropertiesAction(Spark spark, Element dialog)
      : super(spark, 'properties', 'Properties…', dialog) {
    _titleElement = getElement('#propertiesDialog .modal-title');
    _propertiesElement = getElement('#propertiesDialog .modal-body');
  }

  void _invoke([List context]) {
    _selectedResource = context.first;
    final String type = _selectedResource is ws.Project ? 'Project' :
      _selectedResource is ws.Container ? 'Folder' : 'File';
    _titleElement.text = '${type} Properties';
    _propertiesElement.innerHtml = '';
    _buildProperties().then((_) => _show());
  }

  Future _buildProperties() {
    _addProperty(_propertiesElement, 'Name', _selectedResource.name);
    return _getLocation().then((location) {
      _addProperty(_propertiesElement, 'Location', location);
    }).then((_) {
      GitScmProjectOperations gitOperations =
          spark.scmManager.getScmOperationsFor(_selectedResource.project);

      if (gitOperations != null) {
        return gitOperations.getConfigMap().then((Map<String, dynamic> map) {
          final String repoUrl = map['url'];
          _addProperty(_propertiesElement, 'Repository', repoUrl);
        }).catchError((e) {
          _addProperty(_propertiesElement, 'Repository',
              '<error retrieving Git data>');
        });
      }
    }).then((_) {
      return _selectedResource.entry.getMetadata().then((meta) {
        if (_selectedResource.entry is FileEntry) {
          final String size = _nf.format(meta.size);
          _addProperty(_propertiesElement, 'Size', '$size bytes');
        }

        final String lastModified =
            new DateFormat.yMMMd().add_jms().format(meta.modificationTime);
        _addProperty(_propertiesElement, 'Last Modified', lastModified);
      });
    });
  }

  Future<String> _getLocation() {
    return chrome.fileSystem.getDisplayPath(_selectedResource.entry)
        .catchError((e) {
      // SyncFS from ChromeBook falls in here.
      return _selectedResource.entry.fullPath;
    });
  }

  void _addProperty(HtmlElement parent, String key, String value) {
    Element div = new DivElement()..classes.add('form-group');
    parent.children.add(div);

    Element label = new LabelElement()..text = key;
    Element element = new ParagraphElement()..text = value
        ..className = 'form-control-static'
        ..attributes["selectableTxt"] = "";

    div.children.addAll([label, element]);
  }

  String get category => 'properties';

  bool appliesTo(context) => true;
}

/* Git operations */

class GitCloneAction extends SparkActionWithDialog {
  InputElement _repoUrlElement;

  GitCloneAction(Spark spark, Element dialog)
      : super(spark, "git-clone", "Git Clone…", dialog) {
    _repoUrlElement = _triggerOnReturn("#gitRepoUrl");
  }

  void _invoke([Object context]) {
    // Select any previous text in the URL field.
    Timer.run(_repoUrlElement.select);

    _show();
  }

  void _commit() {
    String url = _repoUrlElement.value;
    String projectName;

    if (url.isEmpty) return;

    // TODO(grv): Add verify checks.

    // Add `'.git` to the given url unless it ends with `/`.
    if (url.endsWith('/')) {
      projectName = url.substring(0, url.length - 1).split('/').last;
    } else {
      projectName = url.split('/').last;
    }

    if (projectName.endsWith('.git')) {
      projectName = projectName.substring(0, projectName.length - 4);
    }

    _GitCloneJob job = new _GitCloneJob(url, projectName, spark);
    spark.jobManager.schedule(job);
  }
}

class GitPullAction extends SparkAction implements ContextAction {
  GitPullAction(Spark spark) : super(spark, "git-pull", "Pull from Origin");

  void _invoke([context]) {
    var project = context.first.project;
    var operations = spark.scmManager.getScmOperationsFor(project);

    spark.jobManager.schedule(new _GitPullJob(operations, spark));
  }

  String get category => 'git';

  bool appliesTo(context) => _isScmProject(context);
}

class GitBranchAction extends SparkActionWithDialog implements ContextAction {
  ws.Project project;
  GitScmProjectOperations gitOperations;
  InputElement _branchNameElement;

  GitBranchAction(Spark spark, Element dialog)
      : super(spark, "git-branch", "Create Branch…", dialog) {
    _branchNameElement = _triggerOnReturn("#gitBranchName");
  }

  void _invoke([context]) {
    project = context.first;
    gitOperations = spark.scmManager.getScmOperationsFor(project);
    _show();
  }

  void _commit() {
    // TODO(grv): Add verify checks.
    _GitBranchJob job =
        new _GitBranchJob(gitOperations, _branchNameElement.value, spark);
    spark.jobManager.schedule(job);
  }

  String get category => 'git';

  bool appliesTo(context) => _isScmProject(context);
}

class GitCommitAction extends SparkActionWithDialog implements ContextAction {
  ws.Project project;
  GitScmProjectOperations gitOperations;
  TextAreaElement _commitMessageElement;
  InputElement _userNameElement;
  InputElement _userEmailElement;
  Element _gitStatusElement;
  DivElement _gitChangeElement;
  bool _needsFillNameEmail;
  String _gitName;
  String _gitEmail;

  List<ws.File> modifiedFileList = [];
  List<ws.File> addedFileList = [];

  GitCommitAction(Spark spark, Element dialog)
      : super(spark, "git-commit", "Commit Changes…", dialog) {
    _commitMessageElement = getElement("#commitMessage");
    _userNameElement = getElement('#gitName');
    _userEmailElement = getElement('#gitEmail');
    _gitStatusElement = getElement('#gitStatus');
    _gitChangeElement = getElement('#gitChangeList');
    getElement('#gitStatusDetail').onClick.listen((e) {
      _gitChangeElement.style.display =
          _gitChangeElement.style.display == 'none' ? 'block' : 'none';
    });
  }

  void _invoke([context]) {
    project = context.first.project;
    gitOperations = spark.scmManager.getScmOperationsFor(project);
    modifiedFileList.clear();
    addedFileList.clear();
    spark.syncPrefs.getValue("git-user-info").then((String value) {
      _gitName = null;
      _gitEmail = null;
      if (value != null) {
        Map<String,String> info = JSON.decode(value);
        _needsFillNameEmail = false;
        _gitName = info['name'];
        _gitEmail = info['email'];
      } else {
        _needsFillNameEmail = true;
      }
      getElement('#gitUserInfo').classes.toggle('hidden', !_needsFillNameEmail);
      _commitMessageElement.value = '';
      _userNameElement.value = '';
      _userEmailElement.value = '';
      _gitChangeElement.text = '';
      _gitChangeElement.style.display = 'none';

      _addGitStatus();

      _show();
    });
  }

  void _addGitStatus() {
    _calculateScmStatus(project);
    modifiedFileList.forEach((file) {
      _gitChangeElement.innerHtml += 'Modified:&emsp;' + file.path + '<br/>';
    });
    addedFileList.forEach((file){
      _gitChangeElement.innerHtml += 'Added:&emsp;' + file.path + '<br/>';
    });
    final int modifiedCnt = modifiedFileList.length;
    final int addedCnt = addedFileList.length;
    if (modifiedCnt + addedCnt == 0) {
      _gitStatusElement.text = "Nothing to commit.";
    } else {
      _gitStatusElement.text =
          '$modifiedCnt ${(modifiedCnt > 1) ? 'files' : 'file'} modified, ' +
          '$addedCnt ${(addedCnt > 1) ? 'files' : 'file'} added.';
    // TODO(sunglim): show the count of deletetd files.
    }
  }

  void _calculateScmStatus(ws.Folder folder) {
    folder.getChildren().forEach((resource) {
      if (resource is ws.Folder) {
        if (resource.isScmPrivate()) {
          return;
        }
        _calculateScmStatus(resource);
      } else if (resource is ws.File) {
        FileStatus status = gitOperations.getFileStatus(resource);
        if (status == FileStatus.MODIFIED) {
          modifiedFileList.add(resource);
        } else if (status == FileStatus.UNTRACKED) {
          addedFileList.add(resource);
        }
      }
    });
  }

  void _commit() {
    if (_needsFillNameEmail) {
      _gitName = _userNameElement.value;
      _gitEmail = _userEmailElement.value;
      String encoded = JSON.encode({'name': _gitName, 'email': _gitEmail});
      spark.syncPrefs.setValue("git-user-info", encoded).then((_) {
        _startJob();
      });
    } else {
      _startJob();
    }
  }

  void _startJob() {
    // TODO(grv): Add verify checks.
    _GitCommitJob job = new _GitCommitJob(
        gitOperations, _gitName, _gitEmail, _commitMessageElement.value, spark);
    spark.jobManager.schedule(job);
  }

  String get category => 'git';

  bool appliesTo(context) => _isUnderScmProject(context);
}

class GitCheckoutAction extends SparkActionWithDialog implements ContextAction {
  ws.Project project;
  GitScmProjectOperations gitOperations;
  SelectElement _selectElement;

  GitCheckoutAction(Spark spark, Element dialog)
      : super(spark, "git-checkout", "Switch Branch…", dialog) {
    _selectElement = getElement("#gitCheckout");
  }

  void _invoke([List context]) {
    project = context.first;
    gitOperations = spark.scmManager.getScmOperationsFor(project);
    String currentBranchName = gitOperations.getBranchName();
    (getElement('#currentBranchName') as InputElement).value = currentBranchName;

    // Clear out the old select options.
    _selectElement.length = 0;

    gitOperations.getAllBranchNames().then((List<String> branchNames) {
      branchNames.sort((a, b) => a.toLowerCase().compareTo(b.toLowerCase()));
      for (String branchName in branchNames) {
        _selectElement.append(
            new OptionElement(data: branchName, value: branchName));
      }
      _selectElement.selectedIndex = branchNames.indexOf(currentBranchName);
    });

    _show();
  }

  void _commit() {
    // TODO(grv): Add verify checks.
    String branchName = _selectElement.options[
        _selectElement.selectedIndex].value;
    _GitCheckoutJob job = new _GitCheckoutJob(gitOperations, branchName, spark);
    spark.jobManager.schedule(job);
  }

  String get category => 'git';

  bool appliesTo(context) => _isScmProject(context);
}

class GitPushAction extends SparkActionWithDialog implements ContextAction {
  ws.Project project;
  GitScmProjectOperations gitOperations;
  DivElement _commitsList;
  String _gitUsername;
  String _gitPassword;
  bool _needsUsernamePassword;

  GitPushAction(Spark spark, Element dialog)
      : super(spark, "git-push", "Push to Origin…", dialog) {
    _commitsList = getElement('#gitCommitList');
  }

  void _invoke([context]) {
    project = context.first;

    gitOperations = spark.scmManager.getScmOperationsFor(project);
    gitOperations.getPendingCommits().then((List<CommitInfo> commits) {
      // Fill commits.
      _commitsList.innerHtml = '';
      String summaryString = commits.length == 1 ? "1 commit" : "${commits.length} commits";
      Element title = document.createElement("h1");
      title.appendText(summaryString);
      _commitsList.append(title);
      commits.forEach((CommitInfo info) {
        CommitMessageView commitView = new CommitMessageView();
        commitView.commitInfo = info;
        _commitsList.children.add(commitView);
      });

      spark.syncPrefs.getValue("git-auth-info").then((String value) {
        _gitUsername = null;
        _gitPassword = null;
        if (value != null) {
          Map<String,String> info = JSON.decode(value);
          _needsUsernamePassword = false;
          _gitUsername = info['username'];
          _gitPassword = info['password'];
        }
        else {
          _needsUsernamePassword = true;
        }
        _show();
      });
    }).catchError((e) {
      spark.showErrorMessage('Push failed', 'No commits to push');
    });
  }

  void _push() {
    _GitPushJob job = new _GitPushJob(gitOperations, _gitUsername, _gitPassword, spark);
    spark.jobManager.schedule(job);
  }

  void _commit() {
    if (_needsUsernamePassword) {
      Timer.run(() {
        // In a timer to let the previous dialog dismiss properly.
        GitAuthenticationDialog.request(spark).then((info) {
          _gitUsername = info['username'];
          _gitPassword = info['password'];
          _push();
        }).catchError((_) {
          // Cancelled authentication: do nothing.
        });
      });
    } else {
      _push();
    }
  }

  String get category => 'git';

  bool appliesTo(context) => _isScmProject(context);
}

class GitResolveConflictsAction extends SparkAction implements ContextAction {
  GitResolveConflictsAction(Spark spark) :
      super(spark, "git-resolve-conflicts", "Resolve Conflicts");

  void _invoke([context]) {
    ws.Resource file = _getResource(context);
    ScmProjectOperations operations =
        spark.scmManager.getScmOperationsFor(file.project);

    operations.markResolved(file);
  }

  String get category => 'git';

  bool appliesTo(context) => _isUnderScmProject(context) &&
      _isSingleResource(context) && _fileHasConflicts(context);

  bool _fileHasConflicts(context) {
    ws.Resource file = _getResource(context);
    ScmProjectOperations operations =
        spark.scmManager.getScmOperationsFor(file.project);
    return operations.getFileStatus(file) == FileStatus.UNMERGED;
  }

  ws.Resource _getResource(context) {
    if (context is List) {
      return context.isNotEmpty ? context.first : null;
    } else {
      return null;
    }
  }
}

class GitRevertChangesAction extends SparkAction implements ContextAction {
  GitRevertChangesAction(Spark spark) :
      super(spark, "git-revert-changes", "Revert Changes…");

  void _invoke([List resources]) {
    ScmProjectOperations operations =
        spark.scmManager.getScmOperationsFor(resources.first.project);

    String text = (resources.length == 1 ?
        resources.first.name :
        '${resources.length} resources');
    text = 'Revert changes for ${text}?';

    // Show a yes/no dialog.
    spark.askUserOkCancel(text, okButtonLabel: 'Revert').then((bool val) {
      if (val) {
        operations.revertChanges(resources).then((_) {
          resources.first.project.refresh();
        });
      }
    });
  }

  String get category => 'git';

  bool appliesTo(context) => _isUnderScmProject(context) &&
      _filesAreModified(context);

  bool _filesAreModified(List resources) {
    ScmProjectOperations operations =
        spark.scmManager.getScmOperationsFor(resources.first.project);

    for (ws.Resource resource in resources) {
      // TODO: Should we also check UNTRACKED?
      if (operations.getFileStatus(resource) != FileStatus.MODIFIED) {
        return false;
      }
    }

    return true;
  }
}

class _GitCloneJob extends Job {
  String url;
  String _projectName;
  Spark spark;

  _GitCloneJob(this.url, String projectName, this.spark)
      : super("Cloning ${projectName}…") {
    _projectName = projectName;
  }

  Future run(ProgressMonitor monitor) {
    monitor.start(name, 1);

    return spark.projectLocationManager.createNewFolder(_projectName).then((LocationResult location) {
      if (location == null) {
        return new Future.value();
      }

      ScmProvider scmProvider = getProviderType('git');

      return scmProvider.clone(url, location.entry).then((_) {
        ws.WorkspaceRoot root;

        if (location.isSync) {
          root = new ws.SyncFolderRoot(location.entry);
        } else {
          root = new ws.FolderChildRoot(location.parent, location.entry);
        }

        return spark.workspace.link(root).then((ws.Project project) {
          spark.showSuccessMessage('Cloned into ${project.name}');
          Timer.run(() {
            spark._filesController.selectFile(project);
            spark._filesController.setFolderExpanded(project);
          });
          spark.workspace.save();
        });
      });
    }).catchError((e) {
      if (e != null) {
        spark.showErrorMessage('Error cloning ${_projectName}', '${e}');
      }
    });
  }
}

class _GitPullJob extends Job {
  GitScmProjectOperations gitOperations;
  Spark spark;

  _GitPullJob(this.gitOperations, this.spark) : super("Pulling…");

  Future run(ProgressMonitor monitor) {
    monitor.start(name, 1);

    // TODO: We'll want a way to indicate to the user what files changed and if
    // there were any merge problems.
    return gitOperations.pull().then((_) {
      spark.showSuccessMessage('Pull successful');
    }).catchError((e) {
      spark.showErrorMessage('Git Pull Status', e.toString());
    });
  }
}

class _GitBranchJob extends Job {
  GitScmProjectOperations gitOperations;
  String _branchName;
  String url;
  Spark spark;

  _GitBranchJob(this.gitOperations, String branchName, this.spark)
      : super("Creating ${branchName}…") {
    _branchName = branchName;
  }

  Future run(ProgressMonitor monitor) {
    monitor.start(name, 1);

    return gitOperations.createBranch(_branchName).then((_) {
      return gitOperations.checkoutBranch(_branchName).then((_) {
        spark.showSuccessMessage('Created ${_branchName}');
      });
    }).catchError((e) {
      spark.showErrorMessage(
          'Error creating branch ${_branchName}', e.toString());
    });
  }
}

class _GitCommitJob extends Job {
  GitScmProjectOperations gitOperations;
  String _commitMessage;
  String _userName;
  String _userEmail;
  Spark spark;

  _GitCommitJob(this.gitOperations, this._userName, this._userEmail,
      this._commitMessage, this.spark) : super("Committing…");

  Future run(ProgressMonitor monitor) {
    monitor.start(name, 1);

    return gitOperations.commit(_userName, _userEmail, _commitMessage).
        then((_) {
      spark.showSuccessMessage('Committed changes');
    }).catchError((e) {
      spark.showErrorMessage('Error committing changes', e.toString());
    });
  }
}

class _GitCheckoutJob extends Job {
  GitScmProjectOperations gitOperations;
  String _branchName;
  Spark spark;

  _GitCheckoutJob(this.gitOperations, String branchName, this.spark)
      : super("Switching to ${branchName}…") {
    _branchName = branchName;
  }

  Future run(ProgressMonitor monitor) {
    monitor.start(name, 1);

    return gitOperations.checkoutBranch(_branchName).then((_) {
      spark.showSuccessMessage('Switched to branch ${_branchName}');
    }).catchError((e) {
      spark.showErrorMessage('Error switching to ${_branchName}', e.toString());
    });
  }
}

class _OpenFolderJob extends Job {
  Spark spark;
  chrome.DirectoryEntry _entry;

  _OpenFolderJob(chrome.DirectoryEntry entry, this.spark)
      : super("Opening ${entry.fullPath}…") {
    _entry = entry;
  }

  Future run(ProgressMonitor monitor) {
    monitor.start(name, 1);

    return spark.workspace.link(
        new ws.FolderRoot(_entry)).then((ws.Resource resource) {
      Timer.run(() {
        spark._filesController.selectFile(resource);
        spark._filesController.setFolderExpanded(resource);
      });
      return spark.workspace.save();
    }).then((_) {
      spark.showSuccessMessage('Opened folder ${_entry.fullPath}');
    }).catchError((e) {
      spark.showErrorMessage('Error opening folder ${_entry.fullPath}',
          e.toString());
    });
  }
}

class _GitPushJob extends Job {
  GitScmProjectOperations gitOperations;
  Spark spark;
  String username;
  String password;

  _GitPushJob(this.gitOperations, this.username, this.password, this.spark)
      : super("Pushing changes…") {
  }

  Future run(ProgressMonitor monitor) {
    monitor.start(name, 1);

    return gitOperations.push(username, password).then((_) {
      spark.showSuccessMessage('Changes pushed successfully');
    }).catchError((e) {
      spark.showErrorMessage('Error while pushing changes', e.toString());
    });
  }
}

abstract class PackageManagementJob extends Job {
  final Spark _spark;
  final ws.Project _project;
  final String _commandName;

  PackageManagementJob(this._spark, this._project, this._commandName) :
      super('Getting packages…');

  Future run(ProgressMonitor monitor) {
    monitor.start(name, 1);

    return _run().then((_) {
      _spark.showSuccessMessage("Successfully ran $_commandName");
    }).catchError((e) {
      _spark.showErrorMessage("Error while running $_commandName", e.toString());
    });
  }

  Future _run();
}

class PubGetJob extends PackageManagementJob {
  PubGetJob(Spark spark, ws.Project project) :
      super(spark, project, 'pub get');

  Future _run() => _spark.pubManager.installPackages(_project);
}

class PubUpgradeJob extends PackageManagementJob {
  PubUpgradeJob(Spark spark, ws.Project project) :
      super(spark, project, 'pub upgrade');

  Future _run() => _spark.pubManager.upgradePackages(_project);
}

class BowerGetJob extends PackageManagementJob {
  BowerGetJob(Spark spark, ws.Project project) :
      super(spark, project, 'bower install');

  Future _run() => _spark.bowerManager.installPackages(_project);
}

class BowerUpgradeJob extends PackageManagementJob {
  BowerUpgradeJob(Spark spark, ws.Project project) :
      super(spark, project, 'bower upgrade');

  Future _run() => _spark.bowerManager.upgradePackages(_project);
}

class CompileDartJob extends Job {
  final Spark spark;
  final ws.File file;

  CompileDartJob(this.spark, this.file, String fileName) :
      super('Compiling ${fileName}…');

  Future run(ProgressMonitor monitor) {
    monitor.start(name, 1);

    CompilerService compiler = spark.services.getService("compiler");

    return compiler.compileFile(file, csp: true).then((CompilerResult result) {
      if (!result.getSuccess()) {
        throw result;
      }

      return getCreateFile(file.parent, '${file.name}.js').then((ws.File file) {
        return file.setContents(result.output);
      });
    }).catchError((e) {
      spark.showErrorMessage('Error Compiling ${file.name}', '${e}');
    });
  }

  Future<ws.File> getCreateFile(ws.Folder parent, String name) {
    ws.File file = parent.getChild(name);
    if (file == null) {
      return parent.createNewFile(name);
    } else {
      return new Future.value(file);
    }
  }
}

class ResourceRefreshJob extends Job {
  final List<ws.Project> resources;

  ResourceRefreshJob(this.resources) : super('Refreshing…');

  Future run(ProgressMonitor monitor) {
    List<ws.Project> projects = resources.map((r) => r.project).toSet().toList();

    monitor.start('', projects.length);

    Completer completer = new Completer();

    var consumeProject;
    consumeProject = () {
      ws.Project project = projects.removeAt(0);

      project.refresh().whenComplete(() {
        monitor.worked(1);

        if (projects.isEmpty) {
          completer.complete();
        } else {
          Timer.run(consumeProject);
        }
      });
    };

    Timer.run(consumeProject);

    return completer.future;
  }
}

// TODO(terry):  When only polymer overlays are used remove _initialized and
//               isPolymer's defintion and usage.
class AboutSparkAction extends SparkActionWithDialog {
  bool _initialized = false;

  AboutSparkAction(Spark spark, Element dialog)
      : super(spark, "help-about", "About Spark", dialog);

  void _invoke([Object context]) {
    if (!_initialized) {
      var checkbox = getElement('#analyticsCheck');
      checkbox.checked = _isTrackingPermitted;
      checkbox.onChange.listen((e) => _isTrackingPermitted = checkbox.checked);

      getElement('#aboutVersion').text = spark.appVersion;

      _initialized = true;
    }

    _show();
  }
}

class SettingsAction extends SparkActionWithDialog {
  // TODO(ussuri): This is essentially unused. Remove.
  bool _initialized = false;

  SettingsAction(Spark spark, Element dialog)
      : super(spark, "settings", "Settings", dialog);

  void _invoke([Object context]) {
    if (!_initialized) {
      _initialized = true;
    }

    spark.setGitSettingsResetDoneVisible(false);

    var whitespaceCheckbox = getElement('#stripWhitespace');

    // Wait for each of the following to (simultaneously) complete before
    // showing the dialog:
    Future.wait([
      spark.editorManager.stripWhitespaceOnSave.whenLoaded
          .then((BoolCachedPreference pref) {
            whitespaceCheckbox.checked = pref.value;
      }), new Future.value().then((_) {
        // For now, don't show the location field on Chrome OS; we always use syncFS.
        if (PlatformInfo.isCros) {
          return null;
        } else {
          return _showRootDirectory();
        }
      })
    ]).then((_) {
      _show();
      whitespaceCheckbox.onChange.listen((e) {
        spark.editorManager.stripWhitespaceOnSave.value =
            whitespaceCheckbox.checked;
      });
    });
  }

  Future _showRootDirectory() {
    return spark.localPrefs.getValue('projectFolder').then((folderToken) {
      if (folderToken == null) {
        getElement('#directory-label').text = '';
        return new Future.value();
      }
      return chrome.fileSystem.restoreEntry(folderToken).then((chrome.Entry entry) {
        return chrome.fileSystem.getDisplayPath(entry).then((path) {
          getElement('#directory-label').text = path;
        });
      });
    });
  }
}

class RunTestsAction extends SparkAction {
  TestDriver testDriver;

  RunTestsAction(Spark spark) : super(spark, "run-tests", "Run Tests") {
    if (spark.developerMode) {
      addBinding('ctrl-shift-alt-t');
    }
  }

  void checkForTestListener() => _initTestDriver();

  _invoke([Object context]) {
    if (spark.developerMode) {
      _initTestDriver();
      testDriver.runTests();
    }
  }

  void _initTestDriver() {
    if (testDriver == null) {
      testDriver = new TestDriver(all_tests.defineTests, spark.jobManager,
          connectToTestListener: true);
    }
  }
}

class WebStorePublishAction extends SparkActionWithDialog {
  bool _initialized = false;
  static final int NEWAPP = 1;
  static final int EXISTING = 2;
  int _type = NEWAPP;
  InputElement _newInput;
  InputElement _existingInput;
  InputElement _appIdInput;
  ws.Resource _resource;

  WebStorePublishAction(Spark spark, Element dialog)
      : super(spark, "webstore-publish", "Publish to Chrome Web Store", dialog) {
    enabled = false;
    spark.focusManager.onResourceChange.listen((r) => _updateEnablement(r));
  }

  void _invoke([Object context]) {
    if (!_initialized) {
      _newInput = getElement('input[value=new]');
      _existingInput = getElement('input[value=existing]');
      _appIdInput = getElement('#appID');
      _enableInput();

      _newInput.onChange.listen((e) => _enableInput());
      _existingInput.onChange.listen((e) => _enableInput());
      _initialized = true;
    }

    _resource = spark.focusManager.currentResource;
    _show();
  }

  void _enableInput() {
    int type = NEWAPP;
    if (_newInput.checked) {
      type = NEWAPP;
    }
    if (_existingInput.checked) {
      type = EXISTING;
    }
    _appIdInput.disabled = (type != EXISTING);
    if (type == EXISTING) {
      _appIdInput.focus();
    }
  }

  void _commit() {
    String appID = null;
    if (_existingInput.checked) {
      appID = _appIdInput.value;
    }
    _WebStorePublishJob job =
        new _WebStorePublishJob(spark, getAppContainerFor(_resource), appID);
    spark.jobManager.schedule(job);
  }

  void _updateEnablement(ws.Resource resource) {
    enabled = getAppContainerFor(resource) != null;
  }
}

class _WebStorePublishJob extends Job {
  ws.Container _container;
  String _appID;
  Spark spark;

  _WebStorePublishJob(this.spark, this._container, this._appID)
      : super("Publishing to Chrome Web Store…");

  Future run(ProgressMonitor monitor) {
    monitor.start(name, _appID == null ? 5 : 6);

    if (_container == null) {
      spark.showErrorMessage('Error while publishing the application',
          'The manifest.json file of the application has not been found.');
      return null;
    }

    return ws_utils.archiveContainer(_container).then((List<int> archivedData) {
      monitor.worked(1);
      WebStoreClient wsc = new WebStoreClient();
      return wsc.authenticate().then((_) {
        monitor.worked(1);
        return wsc.uploadItem(archivedData, identifier: _appID).then((String uploadedAppID) {
          monitor.worked(3);
          if (_appID == null) {
            spark.showUploadedAppDialog(uploadedAppID);
          } else {
            return wsc.publish(uploadedAppID).then((_) {
              monitor.worked(1);
              spark.showPublishedAppDialog(_appID);
            }).catchError((e) {
              monitor.worked(1);
              spark.showUploadedAppDialog(uploadedAppID);
            });
          }
        });
      });
    }).catchError((e) {
      spark.showErrorMessage('Error while publishing the application', e.toString());
    });
  }
}

// TODO: This does not need to extends SparkActionWithDialog - just dialog.
class GitAuthenticationDialog extends SparkActionWithDialog {
  Completer completer;
  static GitAuthenticationDialog _instance;
  bool _initialized = false;

  GitAuthenticationDialog(spark, dialogElement)
      : super(spark, "git-authentication", "Authenticate", dialogElement);

  void _invoke([Object context]) {
    if (!_initialized) {
      _dialog.element.querySelector(".cancel-button").onClick.listen((_) => _cancel());
      _initialized = true;
    }

    spark.setGitSettingsResetDoneVisible(false);
    _show();
  }

  void _commit() {
    final String username = (getElement('#gitUsername') as InputElement).value;
    final String password = (getElement('#gitPassword') as InputElement).value;
    final String encoded =
        JSON.encode({'username': username, 'password': password});
    spark.syncPrefs.setValue("git-auth-info", encoded).then((_) {
      completer.complete({'username': username, 'password': password});
      completer = null;
    });
  }

  void _cancel() {
    completer.completeError("cancelled");
    completer = null;
  }

  static Future<Map> request(Spark spark) {
    if (_instance == null) {
      _instance = new GitAuthenticationDialog(spark,
          spark.getDialogElement('#gitAuthenticationDialog'));
    }
    assert(_instance.completer == null);
    _instance.completer = new Completer();
    _instance.invoke();
    return _instance.completer.future;
  }
}

class ImportFileAction extends SparkAction implements ContextAction {
  ImportFileAction(Spark spark) : super(spark, "file-import", "Import File…");

  void _invoke([List<ws.Resource> resources]) {
    chrome.ChooseEntryOptions options = new chrome.ChooseEntryOptions(
        type: chrome.ChooseEntryType.OPEN_FILE);
    chrome.fileSystem.chooseEntry(options).then((chrome.ChooseEntryResult res) {
      chrome.ChromeFileEntry entry = res.entry;
      if (entry != null) {
        ws.Folder folder = resources.first;
        folder.importFileEntry(entry).catchError((e) {
          spark.showErrorMessage('Error while importing file', e);
        });
      }
    });
  }

  String get category => 'folder';

  bool appliesTo(Object object) => _isSingleFolder(object);
}

class ImportFolderAction extends SparkAction implements ContextAction {
  ImportFolderAction(Spark spark) : super(spark, "folder-import", "Import Folder…");

  void _invoke([List<ws.Resource> resources]) {
    chrome.ChooseEntryOptions options = new chrome.ChooseEntryOptions(
        type: chrome.ChooseEntryType.OPEN_DIRECTORY);
    chrome.fileSystem.chooseEntry(options).then((chrome.ChooseEntryResult res) {
      chrome.DirectoryEntry entry = res.entry;
      if (entry != null) {
        ws.Folder folder = resources.first;
        folder.importDirectoryEntry(entry).catchError((e) {
          spark.showErrorMessage('Error while importing folder', e);
        });
      }
    });
  }

  String get category => 'folder';

  bool appliesTo(Object object) => _isSingleFolder(object);
}

// Analytics code.

void _handleUncaughtException(error, [StackTrace stackTrace]) {
  // We don't log the error object itself because of PII concerns.
  final String errorDesc = error != null ? error.runtimeType.toString() : '';
  final String desc =
      '${errorDesc}\n${utils.minimizeStackTrace(stackTrace)}'.trim();

  _analyticsTracker.sendException(desc);

  window.console.error(error);
  if (stackTrace != null) {
    window.console.error(stackTrace.toString());
  }
}

bool get _isTrackingPermitted =>
    _analyticsTracker.service.getConfig().isTrackingPermitted();

set _isTrackingPermitted(bool value) =>
    _analyticsTracker.service.getConfig().setTrackingPermitted(value);<|MERGE_RESOLUTION|>--- conflicted
+++ resolved
@@ -289,9 +289,22 @@
 
   void initNavigationManager() {
     _navigationManager = new NavigationManager();
-    _navigationManager.onNavigate.listen((_) {
-      // TODO:
-      print(_navigationManager.location);
+    _navigationManager.onNavigate.listen((NavigationLocation location) {
+      _selectResource(location.file);
+
+      if (location.span != null) {
+        nextTick().then((_) {
+          for (Editor editor in editorManager.editors) {
+            if (editor.file == location.file) {
+              if (editor is TextEditor) {
+                editor.select(location.span);
+              }
+
+              return;
+            }
+          }
+        });
+      }
     });
   }
 
@@ -430,13 +443,9 @@
     actionManager.registerAction(new ImportFolderAction(this));
     actionManager.registerAction(new FileDeleteAction(this));
     actionManager.registerAction(new PropertiesAction(this, getDialogElement("#propertiesDialog")));
-<<<<<<< HEAD
-    actionManager.registerAction(new GetDeclarationAction(this));
+    actionManager.registerAction(new GotoDeclarationAction(this));
     actionManager.registerAction(new HistoryAction.back(this));
     actionManager.registerAction(new HistoryAction.forward(this));
-=======
-    actionManager.registerAction(new GotoDeclarationAction(this));
->>>>>>> 8c949378
 
     actionManager.registerKeyListener();
   }
@@ -714,28 +723,8 @@
         _textFileExtensions.contains(extension);
   }
 
-  Future<Editor> openEditor(ws.File file, {Span selection}) {
-<<<<<<< HEAD
+  void openEditor(ws.File file, {Span selection}) {
     navigationManager.gotoLocation(new NavigationLocation(file, selection));
-
-    // TODO(devoncarew): Convert this over to use a NavigationLocation.
-=======
-    _logger.info('open file ${file} ${selection}');
-
->>>>>>> 8c949378
-    _selectResource(file);
-
-    return nextTick().then((_) {
-      for (Editor editor in editorManager.editors) {
-        if (editor.file == file) {
-          if (selection != null && editor is TextEditor) {
-            editor.select(selection);
-          }
-          return editor;
-        }
-      }
-      return null;
-    });
   }
 
   //
@@ -1595,13 +1584,8 @@
 class GotoDeclarationAction extends SparkAction {
   AnalyzerService _analysisService;
 
-<<<<<<< HEAD
-  GetDeclarationAction(Spark spark)
-      : super(spark, 'navigate-declaration', 'Get Declaration') {
-=======
   GotoDeclarationAction(Spark spark)
       : super(spark, 'navigate-declaration', 'Goto Declaration') {
->>>>>>> 8c949378
     addBinding('ctrl-.');
     addBinding('F3');
     _analysisService = spark.services.getService('analyzer');
