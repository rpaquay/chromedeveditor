// Copyright (c) 2013, Google Inc. Please see the AUTHORS file for details.
// All rights reserved. Use of this source code is governed by a BSD-style
// license that can be found in the LICENSE file.

library spark;

import 'dart:async';
import 'dart:convert' show JSON;
import 'dart:html' hide File;

import 'package:chrome/chrome_app.dart' as chrome;
import 'package:intl/intl.dart';
import 'package:logging/logging.dart';
import 'package:path/path.dart' as path;
import 'package:spark_widgets/spark_dialog/spark_dialog.dart';
import 'package:spark_widgets/spark_dialog_button/spark_dialog_button.dart';
import 'package:spark_widgets/spark_progress/spark_progress.dart';
import 'package:spark_widgets/spark_status/spark_status.dart';

import 'lib/ace.dart';
import 'lib/actions.dart';
import 'lib/analytics.dart' as analytics;
import 'lib/apps/app_utils.dart';
import 'lib/builder.dart';
import 'lib/dart/dart_builder.dart';
import 'lib/editors.dart';
import 'lib/editor_area.dart';
import 'lib/event_bus.dart';
import 'lib/exception.dart';
import 'lib/javascript/js_builder.dart';
import 'lib/json/json_builder.dart';
import 'lib/jobs.dart';
import 'lib/launch.dart';
import 'lib/mobile/deploy.dart';
import 'lib/navigation.dart';
import 'lib/package_mgmt/pub.dart';
import 'lib/package_mgmt/bower.dart';
import 'lib/platform_info.dart';
import 'lib/preferences.dart' as preferences;
import 'lib/services.dart';
import 'lib/scm.dart';
import 'lib/templates/templates.dart';
import 'lib/tests.dart';
import 'lib/utils.dart';
import 'lib/ui/files_controller.dart';
import 'lib/ui/commit_message_view/commit_message_view.dart';
import 'lib/utils.dart' as utils;
import 'lib/webstore_client.dart';
import 'lib/workspace.dart' as ws;
import 'lib/workspace_utils.dart' as ws_utils;
import 'test/all.dart' as all_tests;

import 'spark_flags.dart';
import 'spark_model.dart';

analytics.Tracker _analyticsTracker = new analytics.NullTracker();
final NumberFormat _nf = new NumberFormat.decimalPattern();

/**
 * Create a [Zone] that logs uncaught exceptions.
 */
Zone createSparkZone() {
  Function errorHandler = (self, parent, zone, error, stackTrace) {
    _handleUncaughtException(error, stackTrace);
  };
  ZoneSpecification specification =
      new ZoneSpecification(handleUncaughtError: errorHandler);
  return Zone.current.fork(specification: specification);
}

abstract class Spark
    extends SparkModel
    implements AceManagerDelegate, Notifier {

  /// The Google Analytics app ID for Spark.
  static final _ANALYTICS_ID = 'UA-45578231-1';

  Services services;
  final JobManager jobManager = new JobManager();
  SparkStatus statusComponent;
  preferences.SparkPreferences prefs;

  AceManager _aceManager;
  ThemeManager _aceThemeManager;
  KeyBindingManager _aceKeysManager;
  AceFontManager _aceFontManager;
  ws.Workspace _workspace;
  ScmManager scmManager;
  EditorManager _editorManager;
  EditorArea _editorArea;
  LaunchManager _launchManager;
  PubManager _pubManager;
  BowerManager _bowerManager;
  ActionManager _actionManager;
  ProjectLocationManager _projectLocationManager;
  NavigationManager _navigationManager;

  EventBus _eventBus;

  FilesController _filesController;

  // Extensions of files that will be shown as text.
  Set<String> _textFileExtensions = new Set.from(
      ['.cmake', '.gitignore', '.prefs', '.txt']);

  Spark() {
    document.title = appName;
  }

  /**
   * The main initialization sequence.
   *
   * Uses [querySelector] to extract HTML elements from the underlying
   * [document], so it should be called only after all those elements become
   * available. In particular with Polymer, that means when the Polymer custom
   * elements in the [document] become upgraded, which is indicated by the
   * [Polymer.onReady] event.
   */
  Future init() {
    initPreferences();
    initEventBus();

    initAnalytics();

    initWorkspace();
    initPackageManagers();
    initServices();
    initScmManager();

    initAceManager();
    initEditorManager();
    initEditorArea();
    initNavigationManager();

    createActions();

    initFilesController();

    initToolbar();
    buildMenu();
    initSplitView();
    initSaveStatusListener();

    initLaunchManager();

    window.onFocus.listen((Event e) {
      // When the user switch to an other application, he might change the
      // content of the workspace from other applications. For that reason, when
      // the user switch back to Spark, we want to check whether the content of
      // the workspace changed.
      _refreshOpenFiles();
    });

    // Add various builders.
    addBuilder(new DartBuilder(this.services));
    if (SparkFlags.performJavaScriptAnalysis) {
      addBuilder(new JavaScriptBuilder());
    }
    addBuilder(new JsonBuilder());

    return restoreWorkspace().then((_) {
      return restoreLocationManager().then((_) {
        // Location manager might have overridden the Ace-related flags from
        // "<project location>/.spark.json".
        initAceManagers();
      });
    });
  }

  //
  // SparkModel interface:
  //

  AceManager get aceManager => _aceManager;
  ThemeManager get aceThemeManager => _aceThemeManager;
  KeyBindingManager get aceKeysManager => _aceKeysManager;
  AceFontManager get aceFontManager => _aceFontManager;
  ws.Workspace get workspace => _workspace;
  EditorManager get editorManager => _editorManager;
  EditorArea get editorArea => _editorArea;
  LaunchManager get launchManager => _launchManager;
  PubManager get pubManager => _pubManager;
  BowerManager get bowerManager => _bowerManager;
  ActionManager get actionManager => _actionManager;
  ProjectLocationManager get projectLocationManager => _projectLocationManager;
  NavigationManager get navigationManager => _navigationManager;
  EventBus get eventBus => _eventBus;

  preferences.PreferenceStore get localPrefs => preferences.localStore;
  preferences.PreferenceStore get syncPrefs => preferences.syncStore;

  //
  // - End SparkModel interface.
  //

  String get appName => utils.i18n('app_name');

  String get appVersion => chrome.runtime.getManifest()['version'];

  /**
   * Get the currently selected [Resource].
   */
  ws.Resource get currentResource => focusManager.currentResource;

  /**
   * Get the [File] currently being edited.
   */
  ws.File get currentEditedFile => focusManager.currentEditedFile;

  /**
   * Get the currently selected [Project].
   */
  ws.Project get currentProject => focusManager.currentProject;

  // TODO(ussuri): The below two methods are a temporary means to make Spark
  // reusable in SparkPolymer. Once the switch to Polymer is complete, they
  // will go away.

  /**
   * Should extract a UI Element from the underlying DOM. This method
   * is overwritten in SparkPolymer, which encapsulates the UI in a top-level
   * Polymer widget, rather than the top-level document's DOM.
   */
  Element getUIElement(String selectors) {
    final Element elt = document.querySelector(selectors);
    assert(elt != null);
    return elt;
  }

  /**
   * Should extract a dialog Element from the underlying UI's DOM. This is
   * different from [getUIElement] in that it's not currently overridden in
   * SparkPolymer.
   */
  Element getDialogElement(String selectors) {
    final Element elt = document.querySelector(selectors);
    assert(elt != null);
    return elt;
  }

  Dialog createDialog(Element dialogElement);

  //
  // Parts of init():
  //

  void initPreferences() {
    prefs = new preferences.SparkPreferences(localPrefs);
  }

  void initServices() {
    services = new Services(this.workspace, _pubManager);
  }

  void initEventBus() {
    _eventBus = new EventBus();
    _eventBus.onEvent(BusEventType.ERROR_MESSAGE).listen(
        (ErrorMessageBusEvent event) {
      showErrorMessage(event.title, event.error.toString());
    });
  }

  void initAnalytics() {
    // Init the analytics tracker and send a page view for the main page.
    analytics.getService('Spark').then((service) {
      _analyticsTracker = service.getTracker(_ANALYTICS_ID);
      _analyticsTracker.sendAppView('main');
    });

    // Track logged exceptions.
    Logger.root.onRecord.listen((LogRecord r) {
      if (!SparkFlags.developerMode && r.level <= Level.INFO) return;

      print(r.toString() + (r.error != null ? ', ${r.error}' : ''));

      if (r.level >= Level.SEVERE) {
        _handleUncaughtException(r.error, r.stackTrace);
      }
    });
  }

  void initWorkspace() {
    _workspace = new ws.Workspace(localPrefs, jobManager);
  }

  void initScmManager() {
    scmManager = new ScmManager(_workspace);
  }

  void initLaunchManager() {
    // TODO(ussuri): Switch to MetaPackageManager as soon as it's done.
    _launchManager = new LaunchManager(_workspace, services,
        pubManager, bowerManager, this);
  }

  void initNavigationManager() {
    _navigationManager = new NavigationManager(_editorManager);
    _navigationManager.onNavigate.listen((NavigationLocation location) {
      _selectFile(location.file).then((_) {
        if (location.selection != null) {
          nextTick().then((_) => _selectLocation(location));
        }
      });
    });
  }

  void _selectLocation(NavigationLocation location) {
    for (Editor editor in editorManager.editors) {
      if (editor.file == location.file) {
        if (editor is TextEditor) {
          editor.select(location.selection);
        }
        return;
      }
    }
  }

  void initPackageManagers() {
    _pubManager = new PubManager(workspace);
    _bowerManager = new BowerManager(workspace);
  }

  void initAceManager() {
    _aceManager = new AceManager(new DivElement(), this, services, prefs);

    syncPrefs.getValue('textFileExtensions').then((String value) {
      if (value != null) {
        _textFileExtensions.addAll(JSON.decode(value));
      }
    });
  }

  void initAceManagers() {
    _aceThemeManager = new ThemeManager(
        aceManager, syncPrefs, getUIElement('#changeTheme .settings-value'));
    _aceKeysManager = new KeyBindingManager(
        aceManager, syncPrefs, getUIElement('#changeKeys .settings-value'));
    _aceFontManager = new AceFontManager(
        aceManager, syncPrefs, getUIElement('#changeFont .settings-value'));
  }

  void initEditorManager() {
    _editorManager = new EditorManager(
        workspace, aceManager, prefs, eventBus, services);

    editorManager.loaded.then((_) {
      List<ws.Resource> files = editorManager.files.toList();
      editorManager.files.forEach((file) {
        editorArea.selectFile(file, forceOpen: true, switchesTab: false,
            replaceCurrent: false);
      });
      localPrefs.getValue('lastFileSelection').then((String fileUuid) {
        if (editorArea.tabs.isEmpty) return;
        if (fileUuid == null) {
          editorArea.tabs[0].select();
          return;
        }
        ws.Resource resource = workspace.restoreResource(fileUuid);
        if (resource == null) {
          editorArea.tabs[0].select();
          return;
        }
        _openFile(resource);
      });
    });
  }

  void initEditorArea() {
    _editorArea = new EditorArea(querySelector('#editorArea'), editorManager,
        workspace, allowsLabelBar: true);
    editorManager.setupOutline(querySelector('.tabview-workspace'));

    _editorArea.onSelected.listen((EditorTab tab) {
      // We don't change the selection when the file was already selected
      // otherwise, it would break multi-selection (#260).
      if (!_filesController.isFileSelected(tab.file)) {
        _filesController.selectFile(tab.file);
      }
      localPrefs.setValue('lastFileSelection', tab.file.uuid);
      focusManager.setEditedFile(tab.file);
    });
  }

  void initFilesController() {
    _filesController = new FilesController(
        workspace, actionManager, scmManager, eventBus,
        querySelector('#file-item-context-menu'),
        querySelector('#fileViewArea'));
    eventBus.onEvent(BusEventType.FILES_CONTROLLER__SELECTION_CHANGED)
        .listen((FilesControllerSelectionChangedEvent event) {
      focusManager.setCurrentResource(event.resource);
      if (event.resource is ws.File) {
        _openFile(event.resource);
      }
    });
    eventBus.onEvent(BusEventType.FILES_CONTROLLER__PERSIST_TAB)
        .listen((FilesControllerPersistTabEvent event) {
      editorArea.persistTab(event.file);
    });
  }

  void initSplitView() {
    // Overridden in spark_polymer.dart.
  }

  void initSaveStatusListener() {
    // Overridden in spark_polymer.dart.
  }

  void createActions() {
    _actionManager = new ActionManager();

    actionManager.registerAction(new NextMarkerAction(this));
    actionManager.registerAction(new PrevMarkerAction(this));
    // TODO(devoncarew): TODO(devoncarew): Removed as per #2348.
    //actionManager.registerAction(new FileOpenAction(this));
    actionManager.registerAction(new FileNewAction(this, getDialogElement('#fileNewDialog')));
    actionManager.registerAction(new FolderNewAction(this, getDialogElement('#folderNewDialog')));
    actionManager.registerAction(new FolderOpenAction(this, getDialogElement('#statusDialog')));
    actionManager.registerAction(new NewProjectAction(this, getDialogElement('#newProjectDialog')));
    actionManager.registerAction(new FileSaveAction(this));
    actionManager.registerAction(new PubGetAction(this));
    actionManager.registerAction(new PubUpgradeAction(this));
    actionManager.registerAction(new BowerGetAction(this));
    actionManager.registerAction(new BowerUpgradeAction(this));
    actionManager.registerAction(new ApplicationRunAction.run(this));
    actionManager.registerAction(new ApplicationRunAction.deploy(this));
    actionManager.registerAction(new CompileDartAction(this));
    actionManager.registerAction(new GitCloneAction(this, getDialogElement("#gitCloneDialog")));
    if (SparkFlags.showGitPull) {
      actionManager.registerAction(new GitPullAction(this, getDialogElement('#statusDialog')));
    }
    actionManager.registerAction(new GitBranchAction(this, getDialogElement("#gitBranchDialog")));
    actionManager.registerAction(new GitCheckoutAction(this, getDialogElement("#gitCheckoutDialog")));
    actionManager.registerAction(new GitAddAction(this, getDialogElement('#statusDialog')));
    actionManager.registerAction(new GitResolveConflictsAction(this));
    actionManager.registerAction(new GitCommitAction(this, getDialogElement("#gitCommitDialog")));
    actionManager.registerAction(new GitRevertChangesAction(this));
    actionManager.registerAction(new GitPushAction(this, getDialogElement("#gitPushDialog")));
    actionManager.registerAction(new RunTestsAction(this));
    actionManager.registerAction(new SettingsAction(this, getDialogElement('#settingsDialog')));
    actionManager.registerAction(new AboutSparkAction(this, getDialogElement('#aboutDialog')));
    actionManager.registerAction(new FileRenameAction(this, getDialogElement('#renameDialog')));
    actionManager.registerAction(new ResourceRefreshAction(this));
    // The top-level 'Close' action is removed for now: #1037.
    //actionManager.registerAction(new ResourceCloseAction(this));
    actionManager.registerAction(new TabCloseAction(this));
    actionManager.registerAction(new TabPreviousAction(this));
    actionManager.registerAction(new TabNextAction(this));
    actionManager.registerAction(new SpecificTabAction(this));
    actionManager.registerAction(new TabLastAction(this));
    actionManager.registerAction(new FileExitAction(this));
    actionManager.registerAction(new WebStorePublishAction(this, getDialogElement('#webStorePublishDialog')));
    actionManager.registerAction(new SearchAction(this));
    actionManager.registerAction(new FormatAction(this));
    actionManager.registerAction(new FocusMainMenuAction(this));
    actionManager.registerAction(new ImportFileAction(this));
    actionManager.registerAction(new ImportFolderAction(this, getDialogElement('#statusDialog')));
    actionManager.registerAction(new FileDeleteAction(this));
    actionManager.registerAction(new ProjectRemoveAction(this));
    actionManager.registerAction(new TopLevelFileRemoveAction(this));
    actionManager.registerAction(new PropertiesAction(this, getDialogElement("#propertiesDialog")));
    actionManager.registerAction(new GotoDeclarationAction(this));
    actionManager.registerAction(new HistoryAction.back(this));
    actionManager.registerAction(new HistoryAction.forward(this));
    actionManager.registerAction(new ToggleOutlineVisibilityAction(this));
    actionManager.registerAction(new SendFeedbackAction(this));

    actionManager.registerKeyListener();

    DeployToMobileAction._init(this);
  }

  void initToolbar() {
    // Overridden in spark_polymer.dart.
  }

  void buildMenu() {
    // Overridden in spark_polymer.dart.
  }

  void menuActivateEventHandler(CustomEvent event) {
    // Overridden in spark_polymer.dart.
  }

  Future restoreWorkspace() {
    return workspace.restore().then((value) {
      if (workspace.getFiles().length == 0) {
        // No files, just focus the editor.
        aceManager.focus();
      }
    });
  }

  Future restoreLocationManager() {
    return ProjectLocationManager.restoreManager(this).then((manager) {
      _projectLocationManager = manager;
    });
  }

  //
  // - End parts of init().
  //

  void addBuilder(Builder builder) {
    workspace.builderManager.builders.add(builder);
  }

  Future openFile() {
    chrome.ChooseEntryOptions options = new chrome.ChooseEntryOptions(
        type: chrome.ChooseEntryType.OPEN_WRITABLE_FILE);
    return chrome.fileSystem.chooseEntry(options).then((chrome.ChooseEntryResult res) {
      chrome.ChromeFileEntry entry = res.entry;

      if (entry != null) {
        workspace.link(new ws.FileRoot(entry)).then((ws.Resource file) {
          _openFile(file);
          _aceManager.focus();
          workspace.save();
        });
      }
    });
  }

  Future openFolder(chrome.DirectoryEntry entry) {
    _OpenFolderJob job = new _OpenFolderJob(entry, this);
    return jobManager.schedule(job);
  }

  Future importFile([List<ws.Resource> resources]) {
    chrome.ChooseEntryOptions options = new chrome.ChooseEntryOptions(
        type: chrome.ChooseEntryType.OPEN_FILE);
    return chrome.fileSystem.chooseEntry(options).then(
        (chrome.ChooseEntryResult res) {
      chrome.ChromeFileEntry entry = res.entry;

      if (entry != null) {
        ws.Folder folder = resources.first;
        folder.importFileEntry(entry).catchError((e) {
          showErrorMessage('Error while importing file', e);
        });
      }
    });
  }

  Future importFolder([List<ws.Resource> resources, chrome.DirectoryEntry entry]) {
    ws.Folder folder = resources.first;
    return folder.importDirectoryEntry(entry).catchError((e) {
      showErrorMessage('Error while importing folder', e);
    });
  }

  void showSuccessMessage(String message) {
    statusComponent.temporaryMessage = message;
  }

  Dialog _errorDialog;

  void showMessage(String title, String message) {
    showErrorMessage(title, message);
  }

  Completer<bool> _okCompleter;

  Future showMessageAndWait(String title, String message) {
    if (_errorDialog == null) {
      _errorDialog = createDialog(getDialogElement('#errorDialog'));
      _errorDialog.getElement("#errorClose").onClick.listen((_) {
        _dialogWaitComplete();
      });
      _errorDialog.getShadowDomElement("#closingX").onClick.listen((_) {
        _dialogWaitComplete();
      });
    }
    _setErrorDialogText(title, message);

    _okCompleter = new Completer();
    _errorDialog.show();
    return _okCompleter.future;
  }

  void _dialogWaitComplete() {
    _hideBackdropOnClick();
    if (_okCompleter != null) {
      _okCompleter.complete(true);
      _okCompleter = null;
    }
  }

  void unveil() {
    if (SparkFlags.developerMode) {
      RunTestsAction action = actionManager.getAction('run-tests');
      action.checkForTestListener();
    }
  }

  Editor getCurrentEditor() {
    ws.File file = editorManager.currentFile;
    for (Editor editor in editorManager.editors) {
      if (editor.file == file) return editor;
    }
    return null;
  }

  // TODO(ussuri): The whole show...Message/Dialog() family: polymerize,
  // generalize and offload to SparkPolymerUI.

  /**
   * Show a model error dialog.
   */
  void showErrorMessage(String title, String message) {
    // TODO(ussuri): Polymerize.
    if (_errorDialog == null) {
      _errorDialog = createDialog(getDialogElement('#errorDialog'));
      _errorDialog.getElement("[dismiss]").onClick.listen(_hideBackdropOnClick);
      _errorDialog.getShadowDomElement("#closingX").onClick.listen(_hideBackdropOnClick);
    }

    _setErrorDialogText(title, message);

    _errorDialog.show();
  }

  void _setErrorDialogText(String title, String message) {
    _errorDialog.dialog.title = title;

    Element container = _errorDialog.getElement('#errorMessage');
    container.children.clear();
    List<String> lines = message.split('\n');
    for(String line in lines) {
      Element lineElement = new Element.p();
      lineElement.text = line;
      container.children.add(lineElement);
    }
  }

  void _hideBackdropOnClick([MouseEvent event]) {
    querySelector("#modalBackdrop").style.display = "none";
  }

  Dialog _publishedAppDialog;

  void showPublishedAppDialog(String appID) {
    // TODO(ussuri): Polymerize.
    if (_publishedAppDialog == null) {
      _publishedAppDialog = createDialog(getDialogElement('#webStorePublishedDialog'));
      _publishedAppDialog.getElement("[submit]").onClick.listen(_hideBackdropOnClick);
      _publishedAppDialog.getElement("#webStorePublishedAction").onClick.listen((MouseEvent event) {
        window.open('https://chrome.google.com/webstore/detail/${appID}',
            '_blank');
        _hideBackdropOnClick(event);
      });
    }
    _publishedAppDialog.show();
  }

  Dialog _uploadedAppDialog;

  void showUploadedAppDialog(String appID) {
    // TODO(ussuri): Polymerize.
    if (_uploadedAppDialog == null) {
      _uploadedAppDialog = createDialog(getDialogElement('#webStoreUploadedDialog'));
      _uploadedAppDialog.getElement("[submit]").onClick.listen(_hideBackdropOnClick);
      _uploadedAppDialog.getElement("#webStoreUploadedAction").onClick.listen((MouseEvent event) {
        window.open('https://chrome.google.com/webstore/developer/edit/${appID}',
            '_blank');
        _hideBackdropOnClick(event);
      });
    }
    _uploadedAppDialog.show();
  }

  Dialog _okCancelDialog;
  Completer<bool> _okCancelCompleter;

  Future<bool> askUserOkCancel(String message,
      {String okButtonLabel: 'OK', String title: ""}) {
    // TODO(ussuri): Polymerize.
    if (_okCancelDialog == null) {
      _okCancelDialog = createDialog(getDialogElement('#okCancelDialog'));
      _okCancelDialog.getElement('#okText').onClick.listen((_) {
        if (_okCancelCompleter != null) {
          _okCancelCompleter.complete(true);
          _okCancelCompleter = null;
        }
      });
      _okCancelDialog.dialog.on['opened'].listen((event) {
        if (event.detail == false) {
          if (_okCancelCompleter != null) {
            _okCancelCompleter.complete(false);
            _okCancelCompleter = null;
          }
        }
      });
    }

    _okCancelDialog.dialog.title = title;

    Element container = _okCancelDialog.getElement('#okCancelMessage');
    container.children.clear();
    List<String> lines = message.split('\n');
    for (String line in lines) {
      Element lineElement = new Element.p();
      lineElement.text = line;
      container.children.add(lineElement);
    }

    SparkDialogButton okButton = _okCancelDialog.getElement('#okText');
    _okCancelDialog.getElement('#okText').text = okButtonLabel;

    _okCancelCompleter = new Completer();
    _okCancelDialog.show();
    return _okCancelCompleter.future;
  }

  // TODO(ussuri): Find a better way to achieve this (the global progress
  // indicator?).
  void setGitSettingsResetDoneVisible(bool enabled) {
    getUIElement('#gitResetSettingsDone').style.display =
        enabled ? 'block' : 'none';
  }

  List<ws.Resource> _getSelection() => _filesController.getSelection();

  ws.Folder _getFolder([List<ws.Resource> resources]) {
    if (resources != null && resources.isNotEmpty) {
      if (resources.first.isFile) {
        return resources.first.parent;
      } else {
        return resources.first;
      }
    } else {
      if (focusManager.currentResource != null) {
        ws.Resource resource = focusManager.currentResource;
        if (resource.isFile) {
          if (resource.project != null) {
            return resource.parent;
          }
        } else {
          return resource;
        }
      }
    }
    return null;
  }

  void _closeOpenEditor(ws.Resource resource) {
    if (resource is ws.File &&  editorManager.isFileOpened(resource)) {
      editorArea.closeFile(resource);
    }
  }

  /**
   * Refreshes the file name on an opened editor tab.
   */
  void _renameOpenEditor(ws.Resource renamedResource) {
    if (renamedResource is ws.File && editorManager.isFileOpened(renamedResource)) {
      editorArea.renameFile(renamedResource);
    }
  }

  Future _openFile(ws.Resource resource) {
    if (editorArea.selectedTab != null) {
      if (currentEditedFile == resource) return new Future.value();
    }

    if (resource is ws.File) {
      navigationManager.gotoLocation(new NavigationLocation(resource));
      return new Future.value();
    } else {
      return _selectFile(resource);
    }
  }

  Future _selectFile(ws.Resource resource) {
    if (resource.isFile) {
      return editorArea.selectFile(resource);
    } else {
      _filesController.selectFile(resource);
      _filesController.setFolderExpanded(resource);
      return new Future.value();
    }
  }

  //
  // Implementation of AceManagerDelegate interface:
  //

  void setShowFileAsText(String filename, bool enabled) {
    String extension = path.extension(filename);
    if (extension.isEmpty) extension = filename;

    if (enabled) {
      _textFileExtensions.add(extension);
    } else {
      _textFileExtensions.remove(extension);
    }

    syncPrefs.setValue('textFileExtensions',
        JSON.encode(_textFileExtensions.toList()));
  }

  bool canShowFileAsText(String filename) {
    String extension = path.extension(filename);

    // Whitelist files that don't have a period or that start with one. Ex.,
    // `AUTHORS`, `.gitignore`.
    if (extension.isEmpty) return true;

    return _aceManager.isFileExtensionEditable(extension) ||
        _textFileExtensions.contains(extension);
  }

  void openEditor(ws.File file, {Span selection}) {
    navigationManager.gotoLocation(new NavigationLocation(file, selection));
  }

  //
  // - End implementation of AceManagerDelegate interface.
  //

  Timer _filterTimer = null;

  Future<bool> filterFilesList(String searchString) {
    final completer = new Completer<bool>();

    if ( _filterTimer != null) {
      _filterTimer.cancel();
      _filterTimer = null;
    }

    _filterTimer = new Timer(new Duration(milliseconds: 500), () {
      _filterTimer = null;
      completer.complete(_reallyFilterFilesList(searchString));
    });

    return completer.future;
  }

  bool _reallyFilterFilesList(String searchString) {
    return _filesController.performFilter(searchString);
  }

  void _refreshOpenFiles() {
    // In order to scope how much work we do when Spark re-gains focus, we only
    // refresh the active projects. This lets us capture changed files and
    // deleted files. For any other changes it is the user's responsibility to
    // explicitly refresh the affected project.
    Set<ws.Resource> resources = new Set.from(
        editorManager.files.map((r) => r.project != null ? r.project : r));
    resources.forEach((ws.Resource r) => r.refresh());
  }
}

/**
 * Used to manage the default location to create new projects.
 *
 * This class also abstracts a bit other the differences between Chrome OS and
 * Windows/Mac/linux.
 */
class ProjectLocationManager {
  LocationResult _projectLocation;
  final Spark _spark;

  /**
   * Create a ProjectLocationManager asynchronously, restoring the default
   * project location from the given preferences.
   */
  static Future<ProjectLocationManager> restoreManager(Spark spark) {
    //localPrefs, workspace
    return spark.localPrefs.getValue('projectFolder').then((String folderToken) {
      if (folderToken == null) {
        return new ProjectLocationManager._(spark);
      }

      return chrome.fileSystem.restoreEntry(folderToken).then((chrome.Entry entry) {
        return _initFlagsFromProjectLocation(entry).then((_) {
          return new ProjectLocationManager._(spark,
              new LocationResult(entry, entry, false));
        });
      }).catchError((e) {
        return new ProjectLocationManager._(spark);
      });
    });
  }

  /**
   * Try to read and set the highest precedence developer flags from
   * "<project_location>/.spark.json".
   */
  static Future _initFlagsFromProjectLocation(chrome.DirectoryEntry projDir) {
    return projDir.getFile('.spark.json').then(
        (chrome.ChromeFileEntry flagsFile) {
      return SparkFlags.initFromFile(flagsFile.readText());
    }).catchError((_) {
      // Ignore missing file.
      return new Future.value();
    });
  }

  //this._prefs, this._workspace
  ProjectLocationManager._(this._spark, [this._projectLocation]);

  /**
   * Returns the default location to create new projects in. For Chrome OS, this
   * will be the sync filesystem. This method can return `null` if the user
   * cancels the folder selection dialog.
   */
  Future<LocationResult> getProjectLocation() {
    if (_projectLocation != null) {
      // Check if the saved location exists. If so, return it. Otherwise, get a
      // new location.
      return _projectLocation.exists().then((bool value) {
        if (value) {
          return _projectLocation;
        } else {
          _projectLocation = null;
          return getProjectLocation();
        }
      });
    }

    // On Chrome OS, use the sync filesystem.
    // TODO(grv): Enable syncfs once the api is more stable.
    /*if (PlatformInfo.isCros && _spark.workspace.syncFsIsAvailable) {
      return chrome.syncFileSystem.requestFileSystem().then((fs) {
        var entry = fs.root;
        return new LocationResult(entry, entry, true);
      });
    }*/

    // Show a dialog with explaination about what this folder is for.
    return _showRequestFileSystemDialog().then((bool accepted) {
      if (!accepted) {
        return null;
      }
      // Display a dialog asking the user to choose a default project folder.
      return _selectFolder(suggestedName: 'projects').then((entry) {
        if (entry == null) {
          return null;
        }

        _projectLocation = new LocationResult(entry, entry, false);
        _spark.localPrefs.setValue('projectFolder',
            chrome.fileSystem.retainEntry(entry));
        return _projectLocation;
      });
    });
  }

  Future<bool> _showRequestFileSystemDialog() {
    return _spark.askUserOkCancel('Please choose a folder to store your Spark projects.',
        okButtonLabel: 'Choose Folder', title: 'Choose top-level workspace folder');
  }

  /**
   * This will create a new folder in default project location. It will attempt
   * to use the given [defaultName], but will disambiguate it if necessary. For
   * example, if `defaultName` already exists, the created folder might be named
   * something like `defaultName-1` instead.
   */
  Future<LocationResult> createNewFolder(String defaultName) {
    return getProjectLocation().then((LocationResult root) {
      return root == null ? null : _create(root, defaultName, 1);
    });
  }

  Future<LocationResult> _create(
      LocationResult location, String baseName, int count) {
    String name = count == 1 ? baseName : '${baseName}-${count}';

    return location.parent.createDirectory(name, exclusive: true).then((dir) {
      return new LocationResult(location.parent, dir, location.isSync);
    }).catchError((_) {
      if (count > 50) {
        throw "Error creating project '${baseName}.'";
      } else {
        return _create(location, baseName, count + 1);
      }
    });
  }
}

class LocationResult {
  /**
   * The parent Entry. This can be useful for persistng the info across
   * sessions.
   */
  final chrome.DirectoryEntry parent;

  /**
   * The created location.
   */
  final chrome.DirectoryEntry entry;

  /**
   * Whether the entry was created in the sync filesystem.
   */
  final bool isSync;

  LocationResult(this.parent, this.entry, this.isSync);

  /**
   * The name of the created entry.
   */
  String get name => entry.name;

  Future<bool> exists() {
    if (isSync) return new Future.value(true);

    return entry.getMetadata().then((_) {
      return true;
    }).catchError((e) {
      return false;
    });
  }
}

/**
 * Allows a user to select a folder on disk. Returns the selected folder
 * entry. Returns `null` in case the user cancels the action.
 */
Future<chrome.DirectoryEntry> _selectFolder({String suggestedName}) {
  Completer completer = new Completer();
  chrome.ChooseEntryOptions options = new chrome.ChooseEntryOptions(
      type: chrome.ChooseEntryType.OPEN_DIRECTORY);
  if (suggestedName != null) options.suggestedName = suggestedName;
  chrome.fileSystem.chooseEntry(options).then((chrome.ChooseEntryResult res) {
    completer.complete(res.entry);
  }).catchError((e) => completer.complete(null));
  return completer.future;
}

/**
 * The abstract parent class of Spark related actions.
 */
abstract class SparkAction extends Action {
  final Spark spark;

  SparkAction(this.spark, String id, String name) : super(id, name);

  void invoke([Object context]) {
    // Send an action event with the 'main' event category.
    _analyticsTracker.sendEvent('main', id);

    try {
      _invoke(context);
    } catch (e) {
      spark.showErrorMessage('Error Invoking ${name}', '${e}');
    }
  }

  void _invoke([Object context]);

  /**
   * Returns true if `object` is a list and all items are [Resource].
   */
  bool _isResourceList(Object object) {
    if (object is! List) {
      return false;
    }
    List items = object as List;
    return items.every((r) => r is ws.Resource);
  }

  /**
   * Returns true if `object` is a list with a single item and this item is a
   * [Resource].
   */
  bool _isSingleResource(Object object) {
    if (!_isResourceList(object)) {
      return false;
    }
    List<ws.Resource> resources = object as List<ws.Resource>;
    return resources.length == 1;
  }

  /**
   * Returns true if `object` is a list with a single item and this item is a
   * [Project].
   */
  bool _isProject(object) {
    if (!_isResourceList(object)) {
      return false;
    }
    return object.length == 1 && object.first is ws.Project;
  }

  /**
   * Returns true if `context` is a list with a single item, the item is a
   * [Project], and that project is under SCM.
   */
  bool _isScmProject(context) =>
      _isProject(context) && isUnderScm(context.first);

  /**
   * Returns true if `context` is a list of items, all in the same project,
   * and that project is under SCM.
   */
  bool _isUnderScmProject(context) {
    if (context is! List) return false;
    if (context.isEmpty) return false;

    ws.Project project = context.first.project;

    if (!isUnderScm(project)) return false;

    for (var resource in context) {
      ws.Project resProject = resource.project;
      if (resProject == null || resProject != project) {
        return false;
      }
    }

    return true;
  }

  /**
   * Returns true if `object` is a list with a single item and this item is a
   * [Folder].
   */
  bool _isSingleFolder(Object object) {
    if (!_isSingleResource(object)) {
      return false;
    }
    List<ws.Resource> resources = object as List;
    return (object as List).first is ws.Folder;
  }

  /**
   * Returns true if `object` is a list of top-level [Resource].
   */
  bool _isTopLevel(Object object) {
    if (!_isResourceList(object)) {
      return false;
    }
    List<ws.Resource> resources = object as List;
    return resources.every((ws.Resource r) => r.isTopLevel);
  }

  /**
   * Returns true if `object` is a top-level [File].
   */
  bool _isTopLevelFile(Object object) {
    if (!_isResourceList(object)) {
      return false;
    }
    List<ws.Resource> resources = object as List;
    return (resources.length == 1) && (resources.first.project == null);
  }

  /**
   * Returns true if `object` is a list of resources and one at least is a
   * top-level [Resource].
   */
  bool _hasTopLevelResource(Object object) {
    if (!_isResourceList(object)) {
      return false;
    }
    List<ws.Resource> resources = object as List;
    return resources.firstWhere((ws.Resource r) => r.isTopLevel,
        orElse: () => null) != null;
  }

  /**
   * Returns true if `object` is a list of File.
   */
  bool _isFileList(Object object) {
    if (!_isResourceList(object)) {
      return false;
    }
    List<ws.Resource> resources = object as List;
    return resources.every((r) => r is ws.File);
  }
}

abstract class Dialog {
  void show();
  void hide();
  SparkDialog get dialog;
  bool activityVisible;
  Element getElement(String selectors);
  List<Element> getElements(String selectors);
  Element getShadowDomElement(String selectors);
}

abstract class SparkActionWithDialog extends SparkAction {
  Dialog _dialog;

  SparkActionWithDialog(Spark spark,
                        String id,
                        String name,
                        Element dialogElement)
      : super(spark, id, name) {
    _dialog = spark.createDialog(dialogElement);
    final Element submitBtn = _dialog.getElement("[submit]");
    if (submitBtn != null) {
      submitBtn.onClick.listen((Event e) {
        e..stopPropagation()..preventDefault();
        _commit();
      });
    }
    final Element cancelBtn = _dialog.getElement("[cancel]");
    if (cancelBtn != null) {
      cancelBtn.onClick.listen((Event e) {
        e..stopPropagation()..preventDefault();
        _cancel();
      });
    }
    final Element closingXBtn = _dialog.getShadowDomElement("#closingX");
    if (closingXBtn != null) {
      closingXBtn.onClick.listen((Event e) {
        e..stopPropagation()..preventDefault();
        _cancel();
      });
    }
  }

  void _commit() => _hide();
  void _cancel() => _hide();

  Element getElement(String selectors) => _dialog.getElement(selectors);

  List<Element> getElements(String selectors) =>
      _dialog.getElements(selectors);

  Element _triggerOnReturn(String selectors, [bool hideDialog = true]) {
    Element element = _dialog.getElement(selectors);
    element.onKeyDown.listen((event) {
      if (event.keyCode == KeyCode.ENTER) {
        _commit();
        if (hideDialog) {
          _dialog.hide();
        }
      }
    });
    return element;
  }

  void _show() => _dialog.show();
  void _hide() => _dialog.hide();
}

abstract class SparkActionWithProgressDialog extends SparkActionWithDialog {
  SparkProgress _progress;
  Element _progressDescriptionElement;

  SparkActionWithProgressDialog(Spark spark,
                                String id,
                                String name,
                                Element dialogElement)
      : super(spark, id, name, dialogElement) {
    this._progress = getElement('#dialogProgress');
    this._progressDescriptionElement = getElement('#progressDescription');
  }

  void _toggleProgressVisible(bool visible) {
    if (_progress != null) {
      _progress.visible = visible;
      _progress.deliverChanges();
    } else {
      _dialog.activityVisible = visible;
    }
  }

  void _setProgressMessage(String description) {
    if (_progress != null) {
      _progress.progressMessage = description;
    } else if (_progressDescriptionElement != null) {
      _progressDescriptionElement.text = description;
    }
  }
}

abstract class SparkActionWithStatusDialog extends SparkActionWithProgressDialog {
  SparkActionWithStatusDialog(Spark spark,
                              String id,
                              String name,
                              Element dialogElement)
      : super(spark, id, name, dialogElement);

  /**
   * Show the status dialog at least for 3 seconds. The dialog is closed when
   * the given future [f] is completed.
   */
  void _waitForJob(String title, String progressMessage, Future f) {
    _dialog.dialog.title = title;
    _setProgressMessage(progressMessage);
    _toggleProgressVisible(true);
    _show();
    // Show dialog for at least 3 seconds.
    Timer timer = new Timer(new Duration(milliseconds: 3000), () {
      f.whenComplete(() {
        _setProgressMessage('');
        _toggleProgressVisible(true);
        _hide();
      });
    });
    _show();
  }
}

class FileOpenAction extends SparkAction {
  FileOpenAction(Spark spark) : super(spark, "file-open", "Open File…") {
    addBinding("ctrl-o");
  }

  void _invoke([Object context]) {
    spark.openFile();
  }
}

class FileNewAction extends SparkActionWithDialog implements ContextAction {
  InputElement _nameElement;
  ws.Folder folder;

  FileNewAction(Spark spark, Element dialog)
      : super(spark, "file-new", "New File…", dialog) {
    addBinding("ctrl-n");
    _nameElement = _triggerOnReturn("#fileName");
  }

  void _invoke([List<ws.Resource> resources]) {
    folder = spark._getFolder(resources);
    if (folder != null) {
      _nameElement.value = '';
      _show();
    }
  }

  void _commit() {
    super._commit();

    String name = _nameElement.value;
    if (name.isNotEmpty) {
      if (folder != null) {
        folder.createNewFile(name).then((file) {
          // Delay a bit to allow the files view to process the new file event.
          // TODO: This is due to a race condition in when the files view receives
          // the resource creation event; we should remove the possibility for
          // this to occur.
          Timer.run(() {
            spark._openFile(file).then((_) {
              spark.editorArea.persistTab(file);
            });
            spark._aceManager.focus();
          });
        }).catchError((e) {
          spark.showErrorMessage("Error Creating File", e.toString());
        });
      }
    }
  }

  String get category => 'folder';

  bool appliesTo(Object object) => _isSingleResource(object) && !_isTopLevelFile(object);
}

class FileSaveAction extends SparkAction {
  FileSaveAction(Spark spark) : super(spark, "file-save", "Save") {
    addBinding("ctrl-s");
  }

  void _invoke([Object context]) => spark.editorManager.saveAll();
}

class FileDeleteAction extends SparkAction implements ContextAction {
  FileDeleteAction(Spark spark) : super(spark, "file-delete", "Delete…");

  void _invoke([List<ws.Resource> resources]) {
    if (resources == null) {
      List<ws.Resource> sel = spark._filesController.getSelection();
      if (sel.isEmpty) return;
      resources = sel;
    }

    String message;
    if (resources.length == 1) {
      message = "Do you really want to delete '${resources.first.name}'?\nThis will permanently delete this file from disk and cannot be undone.";
    } else {
      message = "Do you really want to delete ${resources.length} files?\nThis will permanently delete the files from disk and cannot be undone.";
    }

    spark.askUserOkCancel(message, okButtonLabel: 'Delete', title: 'Delete')
        .then((bool val) {
      if (val) {
        spark.workspace.pauseResourceEvents();
        Future.forEach(resources, (ws.Resource r) => r.delete()).catchError((e) {
          String ordinality = resources.length == 1 ? "File" : "Files";
          spark.showErrorMessage("Error while deleting ${ordinality}", e.toString());
        }).whenComplete(() {
          spark.workspace.resumeResourceEvents();
          spark.workspace.save();
        });
      }
    });
  }

  String get category => 'resource';

  bool appliesTo(Object object) => _isResourceList(object) &&
      !_hasTopLevelResource(object);
}

// TODO(ussuri): Convert to SparkActionWithDialog.
class ProjectRemoveAction extends SparkAction implements ContextAction {
  ProjectRemoveAction(Spark spark) : super(spark, "project-remove", "Remove…");

  void _invoke([List<ws.Resource> resources]) {
    ws.Project project = resources.first;
    // If project is on sync filesystem, it can only be deleted.
    // It can't be unlinked.
    if (project.isSyncResource()) {
      _deleteProject(project);
      return;
    }

    Dialog _dialog =
        spark.createDialog(spark.getDialogElement('#projectRemoveDialog'));
    _dialog.getElement("#projectRemoveProjectName").text =
        project.name;
    _dialog.getElement("#projectRemoveDeleteButton")
        .onClick.listen((_) => _deleteProject(project));
    _dialog.getElement("#projectRemoveRemoveReferenceButton")
        .onClick.listen((_) => _removeProjectReference(project));
    _dialog.show();
  }

  void _deleteProject(ws.Project project) {
    spark.askUserOkCancel('''
Do you really want to delete "${project.name}"?
This will permanently delete the project contents from disk and cannot be undone.
''', okButtonLabel: 'Delete', title: 'Delete Project from Disk').then((bool val) {
      if (val) {
        // TODO(grv) : scmManger should listen to the delete project event.
        spark.scmManager.removeProject(project);
        project.delete().catchError((e) {
          spark.showErrorMessage("Error while deleting project", e.toString());
        });
        spark.workspace.save();
      }
    });
  }

  void _removeProjectReference(ws.Project project) {
    spark.workspace.unlink(project);
    spark.workspace.save();
  }

  String get category => 'resource';

  bool appliesTo(Object object) => _isProject(object);
}

// TODO(ussuri): 1) Convert to SparkActionWithDialog. 2) This dialog is almost
// the same as ProjectRemoveAction -- combine.
class TopLevelFileRemoveAction extends SparkAction implements ContextAction {
  TopLevelFileRemoveAction(Spark spark) : super(spark, "top-level-file-remove", "Remove");

  void _invoke([List<ws.Resource> resources]) {
    ws.File file = resources.first;

    Dialog _dialog =
        spark.createDialog(spark.getDialogElement('#fileRemoveDialog'));
    _dialog.getElement("#fileRemoveFileName").text =
        file.name;
    _dialog.getElement("#fileRemoveDeleteButton")
        .onClick.listen((_) => _deleteFile(file));
    _dialog.getElement("#fileRemoveRemoveReferenceButton")
        .onClick.listen((_) => _removeFileReference(file));
    _dialog.show();
  }

  void _deleteFile(ws.File file) {
    spark.askUserOkCancel('''
Do you really want to delete "${file.name}"?
This will permanently delete the file from disk and cannot be undone.
''', okButtonLabel: 'Delete', title: 'Delete File from Disk').then((bool val) {
      if (val) {
        file.delete().catchError((e) {
          spark.showErrorMessage("Error while deleting file", e.toString());
        });
        spark.workspace.save();
      }
    });
  }

  void _removeFileReference(ws.File file) {
    spark.workspace.unlink(file);
    spark.workspace.save();
  }

  String get category => 'resource';

  bool appliesTo(Object object) => _isTopLevelFile(object);
}

class FileRenameAction extends SparkActionWithDialog implements ContextAction {
  ws.Resource resource;
  InputElement _nameElement;

  FileRenameAction(Spark spark, Element dialog)
      : super(spark, "file-rename", "Rename…", dialog) {
    _nameElement = _triggerOnReturn("#renameFileName");
  }

  void _invoke([List<ws.Resource> resources]) {
    if (resources != null && resources.isNotEmpty) {
      resource = resources.first;
      _nameElement.value = resource.name;
      _show();
    }
  }

  void _commit() {
    super._commit();

    if (_nameElement.value.isNotEmpty) {
      resource.rename(_nameElement.value).then((value) {
        spark._renameOpenEditor(resource);
      }).catchError((e) {
        spark.showErrorMessage("Error During Rename", e.toString());
      });
    }
  }

  String get category => 'resource';

  bool appliesTo(Object object) => _isSingleResource(object) && !_isTopLevel(object);
}

class ResourceCloseAction extends SparkAction implements ContextAction {
  ResourceCloseAction(Spark spark) : super(spark, "file-close", "Close");

  void _invoke([List<ws.Resource> resources]) {
    if (resources == null) {
      resources = spark._getSelection();
    }

    for (ws.Resource resource in resources) {
      spark.workspace.unlink(resource);
      if (resource is ws.File) {
        spark._closeOpenEditor(resource);
      } else if (resource is ws.Project) {
        resource.traverse().forEach(spark._closeOpenEditor);
      }
    }

    spark.workspace.save();
  }

  String get category => 'resource';

  bool appliesTo(Object object) => _isTopLevel(object);
}

class TabPreviousAction extends SparkAction {
  TabPreviousAction(Spark spark) : super(spark, "tab-prev", "Previous Tab") {
    addBinding('ctrl-shift-[');
    addBinding('ctrl-shift-tab', macBinding: 'macctrl-shift-tab');
  }

  void _invoke([Object context]) => spark.editorArea.gotoPreviousTab();
}

class TabNextAction extends SparkAction {
  TabNextAction(Spark spark) : super(spark, "tab-next", "Next Tab") {
    addBinding('ctrl-shift-]');
    addBinding('ctrl-tab', macBinding: 'macctrl-tab');
  }

  void _invoke([Object context]) => spark.editorArea.gotoNextTab();
}

class SpecificTabAction extends SparkAction {
  _SpecificTabKeyBinding _binding;

  SpecificTabAction(Spark spark) : super(spark, "tab-goto", "Goto Tab") {
    _binding = new _SpecificTabKeyBinding();
    bindings.add(_binding);
  }

  void _invoke([Object context]) {
    if (_binding.index < 1 && _binding.index > spark.editorArea.tabs.length) {
      return;
    }

    // Ctrl-1 to Ctrl-8. The user types in a 1-based key event; we convert that
    // into a 0-based into into the tabs.
    spark.editorArea.selectedTab = spark.editorArea.tabs[_binding.index - 1];
  }
}

class _SpecificTabKeyBinding extends KeyBinding {
  final int ONE_CODE = '1'.codeUnitAt(0);
  final int EIGHT_CODE = '8'.codeUnitAt(0);

  int index = -1;

  _SpecificTabKeyBinding() : super('ctrl-1');

  bool matches(KeyboardEvent event) {
    // If the user typed in a 1 to an 8, change this binding to match that key.
    // To match completely, the user will need to have used the `ctrl` modifier.
    if (event.keyCode >= ONE_CODE && event.keyCode <= EIGHT_CODE) {
      keyCode = event.keyCode;
      index = keyCode - ONE_CODE + 1;
    }

    return super.matches(event);
  }
}

class TabLastAction extends SparkAction {
  TabLastAction(Spark spark) : super(spark, "tab-last", "Last Tab") {
    addBinding("ctrl-9");
  }

  void _invoke([Object context]) {
    if (spark.editorArea.tabs.isNotEmpty) {
      spark.editorArea.selectedTab = spark.editorArea.tabs.last;
    }
  }
}

class TabCloseAction extends SparkAction {
  TabCloseAction(Spark spark) : super(spark, "tab-close", "Close") {
    addBinding("ctrl-w");
  }

  void _invoke([Object context]) {
    if (spark.editorArea.selectedTab != null) {
      spark.editorArea.remove(spark.editorArea.selectedTab);
    }
  }
}

class FileExitAction extends SparkAction {
  FileExitAction(Spark spark) : super(spark, "file-exit", "Quit") {
    addBinding('ctrl-q', linuxBinding: 'ctrl-shift-q');
  }

  void _invoke([Object context]) {
    spark.close().then((_) {
      chrome.app.window.current().close();
    });
  }
}

class ApplicationRunAction extends SparkAction implements ContextAction {
  LaunchTarget _launchTarget;
  String _launchText;

  ApplicationRunAction.run(Spark spark) : super(spark, "application-run", "Run") {
    _launchTarget = LaunchTarget.LOCAL;
    _launchText = 'Running';
    addBinding("ctrl-r");
    enabled = false;
    spark.focusManager.onResourceChange.listen((r) => _updateEnablement(r));
  }

  ApplicationRunAction.deploy(Spark spark) :
      super(spark, "application-push", "Deploy to Mobile…") {
    _launchTarget = LaunchTarget.REMOTE;
    _launchText = 'Deploying';
    enabled = false;
    spark.focusManager.onResourceChange.listen((r) => _updateEnablement(r));
  }

  void _invoke([context]) {
    ws.Resource resource;

    if (context == null) {
      resource = spark.focusManager.currentResource;
    } else {
      resource = context.first;
    }

    Completer completer = new Completer();
    ProgressJob job = new ProgressJob("${_launchText} application…", completer);
    spark.launchManager.performLaunch(resource, _launchTarget).then((_) {
      completer.complete();
    }).catchError((e) {
      completer.complete();
      spark.showErrorMessage('Error ${_launchText} Application', '${e}');
    });
  }

  String get category => 'application';

  bool appliesTo(List list) => list.length == 1 && _appliesTo(list.first);

  bool _appliesTo(ws.Resource resource) =>
    spark.launchManager.canLaunch(resource, _launchTarget);

  void _updateEnablement(ws.Resource resource) {
    enabled = _appliesTo(resource);
  }
}

abstract class PackageManagementAction
    extends SparkAction implements ContextAction {
  PackageManagementAction(Spark spark, String id, String name) :
    super(spark, id, name);

  void _invoke([context]) {
    ws.Resource resource;

    if (context == null) {
      resource = spark.focusManager.currentResource;
    } else {
      // NOTE: [appliesTo] should ensure that this is the right choice.
      resource = context.first;
    }

    // [appliesTo] delegates to [PackageServiceProperties.isPackageResource],
    // which is expected to return true if:
    // - the resourse is a folder that contains a package spec file: this is our
    //   target, a "package dir" by definition.
    // - the resource is a package spec file itself: our target is its parent,
    //   which would fall into the case above if the user clicked on it instead.
    if (resource is ws.File) {
      resource = resource.parent;
    }

    spark.jobManager.schedule(_createJob(resource as ws.Folder));
  }

  String get category => 'application';

  bool appliesTo(List list) => list.length == 1 && _appliesTo(list.first);

  bool _appliesTo(ws.Resource resource);

  Job _createJob(ws.Container container);
}

abstract class PubAction extends PackageManagementAction {
  PubAction(Spark spark, String id, String name) : super(spark, id, name);

  bool _appliesTo(ws.Resource resource) =>
      spark.pubManager.properties.isPackageResource(resource);
}

class PubGetAction extends PubAction {
  PubGetAction(Spark spark) : super(spark, "pub-get", "Pub Get");

  Job _createJob(ws.Folder container) => new PubGetJob(spark, container);
}

class PubUpgradeAction extends PubAction {
  PubUpgradeAction(Spark spark) : super(spark, "pub-upgrade", "Pub Upgrade");

  Job _createJob(ws.Folder container) => new PubUpgradeJob(spark, container);
}

abstract class BowerAction extends PackageManagementAction {
  BowerAction(Spark spark, String id, String name) : super(spark, id, name);

  bool _appliesTo(ws.Resource resource) =>
      spark.bowerManager.properties.isPackageResource(resource);
}

class BowerGetAction extends BowerAction {
  BowerGetAction(Spark spark) : super(spark, "bower-install", "Bower Install");

  Job _createJob(ws.Folder container) => new BowerGetJob(spark, container);
}

class BowerUpgradeAction extends BowerAction {
  BowerUpgradeAction(Spark spark) : super(spark, "bower-upgrade", "Bower Update");

  Job _createJob(ws.Folder container) => new BowerUpgradeJob(spark, container);
}

/**
 * A context menu item to compile a Dart file to JavaScript. Currently this is
 * only available for Dart files in a chrome app.
 */
class CompileDartAction extends SparkAction implements ContextAction {
  CompileDartAction(Spark spark) : super(spark, "dart-compile", "Compile to JavaScript");

  void _invoke([context]) {
    ws.Resource resource;

    if (context == null) {
      resource = spark.focusManager.currentResource;
    } else {
      resource = context.first;
    }

    spark.jobManager.schedule(
        new CompileDartJob(spark, resource, resource.name));
  }

  String get category => 'application';

  bool appliesTo(List list) => list.length == 1 && _appliesTo(list.first);

  bool _appliesTo(ws.Resource resource) {
    bool isDartFile = resource is ws.File && resource.project != null
        && resource.name.endsWith('.dart');

    if (!isDartFile) return false;

    return resource.parent.getChild('manifest.json') != null;
  }
}

class ResourceRefreshAction extends SparkAction implements ContextAction {
  ResourceRefreshAction(Spark spark) : super(
      spark, "resource-refresh", "Refresh") {
    // On Chrome OS, bind to the dedicated refresh key.
    if (PlatformInfo.isCros) {
      // 168 (0xA8) is the key code of the refresh key on ChromeOS.
      // TODO(devoncarew): Figure out how to get the F3 key event on ChromeOS.
      //addBinding('f5', linuxBinding: '0xA8');
      addBinding('f5', linuxBinding: 'f3');
    } else {
      addBinding('f5');
    }
  }

  void _invoke([context]) {
    List<ws.Resource> resources;

    if (context == null) {
      resources = [spark.focusManager.currentResource];
    } else {
      resources = context;
    }

    ResourceRefreshJob job = new ResourceRefreshJob(resources);
    spark.jobManager.schedule(job);
  }

  String get category => 'resource';

  bool appliesTo(context) => _isSingleFolder(context);
}

class PrevMarkerAction extends SparkAction {
  PrevMarkerAction(Spark spark) : super(
      spark, "marker-prev", "Previous Marker") {
    addBinding("ctrl-shift-p");
  }

  void _invoke([Object context]) {
    spark._aceManager.selectPrevMarker();
  }
}

class NextMarkerAction extends SparkAction {
  NextMarkerAction(Spark spark) : super(
      spark, "marker-next", "Next Marker") {
    // TODO: We probably don't want to bind to 'print'. Perhaps there's a good
    // keybinding we can borrow from Chrome?
    addBinding("ctrl-p");
  }

  void _invoke([Object context]) {
    spark._aceManager.selectNextMarker();
  }
}

class FolderNewAction extends SparkActionWithDialog implements ContextAction {
  InputElement _nameElement;
  ws.Folder folder;

  FolderNewAction(Spark spark, Element dialog)
      : super(spark, "folder-new", "New Folder…", dialog) {
    addBinding("ctrl-shift-n");
    _nameElement = _triggerOnReturn("#folderName");
  }

  void _invoke([List<ws.Folder> folders]) {
    folder = spark._getFolder(folders);
    _nameElement.value = '';
    _show();
  }

  void _commit() {
    super._commit();

    final String name = _nameElement.value;
    if (name.isNotEmpty) {
      folder.createNewFolder(name).then((folder) {
        // Delay a bit to allow the files view to process the new file event.
        Timer.run(() {
          spark._filesController.selectFile(folder);
        });
      }).catchError((e) {
        spark.showErrorMessage("Error Creating Folder", e.toString());
      });
    }
  }

  String get category => 'folder';

  bool appliesTo(Object object) => _isSingleFolder(object);
}

class FormatAction extends SparkAction {
  FormatAction(Spark spark) : super(spark, 'edit-format', 'Format') {
    // TODO: I do not like this binding, but can't think of a better one.
    addBinding('ctrl-shift-1');
  }

  void _invoke([Object context]) {
    Editor editor = spark.getCurrentEditor();
    if (editor is TextEditor) {
      editor.format();
    }
  }
}

/// Transfers the focus to the search box
class SearchAction extends SparkAction {
  SearchAction(Spark spark) : super(spark, 'search', 'Search') {
    addBinding('ctrl-shift-f');
  }

  @override
  void _invoke([Object context]) {
    spark.getUIElement('#fileFilter').focus();
  }
}

class GotoDeclarationAction extends SparkAction {
  static const String TIMEOUT_ERROR = "Declaration information not yet available";
  static const String NOT_FOUND_ERROR = "No declaration found";

  AnalyzerService _analysisService;

  GotoDeclarationAction(Spark spark)
      : super(spark, 'navigate-declaration', 'Goto Declaration') {
    addBinding('ctrl-.');
    addBinding('F3');
    _analysisService = spark.services.getService('analyzer');

    // Needed for ACCEL + click support
    spark.aceManager.onGotoDeclaration.listen((_) => gotoDeclaration());
  }

  @override
  void _invoke([Object context]) => gotoDeclaration();

  void gotoDeclaration() {
    Editor editor = spark.getCurrentEditor();
    if (editor is TextEditor) {
      editor.navigateToDeclaration(new Duration(milliseconds: 500)).then(
          (Declaration declaration) {
        if (declaration == null) spark.showSuccessMessage(NOT_FOUND_ERROR);
      }).catchError((TimeoutException e) {
        spark.showSuccessMessage(TIMEOUT_ERROR);
      });
    }
  }
}

class HistoryAction extends SparkAction {
  bool _forward;

  HistoryAction.back(Spark spark) : super(spark, 'navigate-back', 'Back') {
    addBinding('ctrl-[');
    addBinding('ctrl-left');
    _init(false);
  }

  HistoryAction.forward(Spark spark) : super(spark, 'navigate-forward', 'Forward') {
    addBinding('ctrl-]');
    addBinding('ctrl-right');
    _init(true);
  }

  void _init(bool value) {
    _forward = value;
    enabled = false;

    spark.navigationManager.onNavigate.listen((_) {
      if (_forward) {
        enabled = spark.navigationManager.canGoForward();
      } else {
        enabled = spark.navigationManager.canGoBack();
      }
    });
  }

  @override
  void _invoke([Object context]) {
    if (_forward) {
      spark.navigationManager.goForward();
    } else {
      spark.navigationManager.goBack();
    }
  }
}

class FocusMainMenuAction extends SparkAction {
  FocusMainMenuAction(Spark spark)
      : super(spark, 'focusMainMenu', 'Focus Main Menu') {
    addBinding('f10');
  }

  @override
  void _invoke([Object context]) {
    spark.getUIElement('#mainMenu').focus();
  }
}

class NewProjectAction extends SparkActionWithDialog {
  InputElement _nameElt;
  ws.Folder folder;

  static const _KNOWN_JS_PACKAGES = const {
      'polymer': 'Polymer/polymer#master',
      'core-elements': 'Polymer/core-elements#master'
  };
  // Matches: "proj-template", "proj-template;polymer,core-elements".
  static final _TEMPLATE_REGEX = new RegExp(r'([\/\w_-]+)(;(([\w-],?)+))?');

  NewProjectAction(Spark spark, Element dialog)
      : super(spark, "project-new", "New Project…", dialog) {
    _nameElt = _triggerOnReturn("#name");
  }

  void _invoke([context]) {
    _nameElt.value = '';
    // Show folder picker, if top-level folder is not set.
    spark.projectLocationManager.getProjectLocation().then((LocationResult r) {
      if (r != null) {
        _show();
      }
    });
  }

  void _commit() {
    super._commit();

    final name = _nameElt.value.trim();

    if (name.isEmpty) return;

    spark.projectLocationManager.createNewFolder(name)
        .then((LocationResult location) {
      if (location == null) {
        return new Future.value();
      }

      ws.WorkspaceRoot root;
      final locationEntry = location.entry;

      if (location.isSync) {
        root = new ws.SyncFolderRoot(locationEntry);
      } else {
        root = new ws.FolderChildRoot(location.parent, locationEntry);
      }

      // TODO(ussuri): Can this no-op `return Future.value()` be removed?
      return new Future.value().then((_) {
        final List<ProjectTemplate> templates = [];

        final globalVars = [
            new TemplateVar('projectName', name),
            new TemplateVar('sourceName', name.toLowerCase())
        ];

        // Add a template for the main project type.
        final SelectElement projectTypeElt = getElement('select[name="type"]');
        final Match match = _TEMPLATE_REGEX.matchAsPrefix(projectTypeElt.value);
        assert(match.groupCount > 0);
        final String templId = match.group(1);
        final String jsDepsStr = match.group(3);

        templates.add(new ProjectTemplate(templId, globalVars));

        // Possibly also add a mix-in template for JS dependencies, if the
        // project type requires them.
        if (jsDepsStr != null) {
          List<String> jsDeps = [];
          for (final depName in jsDepsStr.split(',')) {
            final String depPath = _KNOWN_JS_PACKAGES[depName];
            assert(depPath != null);
            jsDeps.add('"$depName": "$depPath"');
          }
          if (jsDeps.isNotEmpty) {
            final localVars = [
                new TemplateVar('dependencies', jsDeps.join(',\n    '))
            ];
            templates.add(
                new ProjectTemplate("addons/bower_deps", globalVars, localVars));
          }
        }

        return new ProjectBuilder(locationEntry, templates).build();

      }).then((_) {
        return spark.workspace.link(root).then((ws.Project project) {
          spark.showSuccessMessage('Created ${project.name}');
          Timer.run(() {
            spark._openFile(ProjectBuilder.getMainResourceFor(project));

            // Run Pub if the new project has a pubspec file.
            if (spark.pubManager.properties.isFolderWithPackages(project)) {
              spark.jobManager.schedule(new PubGetJob(spark, project));
            }

            // Run Bower if the new project has a bower.json file.
            if (spark.bowerManager.properties.isFolderWithPackages(project)) {
              spark.jobManager.schedule(new BowerGetJob(spark, project));
            }
          });
          spark.workspace.save();
        });
      });
    }).catchError((e) {
      spark.showErrorMessage('Error Creating Project', '${e}');
    });
  }
}

class FolderOpenAction extends SparkActionWithStatusDialog {
  FolderOpenAction(Spark spark, SparkDialog dialog)
      : super(spark, "folder-open", 'Open Folder…', dialog);

  void _invoke([Object context]) {
    _selectFolder().then((chrome.DirectoryEntry entry) {
      if (entry != null) {
        Future f = spark.openFolder(entry);
        _waitForJob(name, 'Adding folder to workspace…', f);
      }
    });
  }
}

<<<<<<< HEAD
/**
 * TODO(devoncarew): This needs to be refactored to not inherit from SparkAction.
 */
class DeployToMobileAction extends SparkActionWithProgressDialog {
  static DeployToMobileAction _instance;

  static void _init(Spark spark) {
    _instance = new DeployToMobileAction(
      spark, spark.getDialogElement('#mobileDeployDialog'));
  }
  /**
   * Open a deploy to mobile dialog with the given resource.
   */
  static void deploy(ws.Resource resource) {
    _instance._invoke([resource]);
  }

=======
class DeployToMobileAction extends SparkActionWithProgressDialog implements ContextAction {
  CheckboxInputElement _ipElement;
  CheckboxInputElement _adbElement;
>>>>>>> 5ecd20db
  InputElement _pushUrlElement;
  ws.Container deployContainer;
  ProgressMonitor _monitor;

  DeployToMobileAction(Spark spark, Element dialog)
<<<<<<< HEAD
      : super(spark, "deploy-app-old", "Deploy to Mobile", dialog) {
=======
      : super(spark, "application-push", "Deploy to Mobile", dialog) {
    _ipElement = getElement("#ip");
    _adbElement = getElement("#adb");
>>>>>>> 5ecd20db
    _pushUrlElement = _triggerOnReturn("#pushUrl");

    // When the IP address field is selected, check the `IP` checkbox.
    _ipElement.onChange.listen(_enableInputs);
    _adbElement.onChange.listen(_enableInputs);
    _enableInputs();
  }

  Element get _deployDeviceMessage => getElement('#deployCheckDeviceMessage');

  SparkDialogButton get _deployButton => getElement("[submit]");

  void _invoke([context]) {
    ws.Resource resource;

    if (context == null) {
      resource = spark.focusManager.currentResource;
    } else {
      resource = context.first;
    }

    deployContainer = getAppContainerFor(resource);

    if (deployContainer == null) {
      spark.showErrorMessage(
          'Unable to Deploy',
          'Unable to deploy the current selection; please select a Chrome App '
          'to deploy.');
    } else if (!MobileDeploy.isAvailable()) {
      spark.showErrorMessage('Unable to Deploy', 'No USB devices available.');
    } else {
      _restoreDialog();
      _show();
    }
  }

<<<<<<< HEAD
=======
  String get category => 'application';

  bool appliesTo(List list) => list.length == 1 && _appliesTo(list.first);

  bool _appliesTo(ws.Resource resource) {
    return getAppContainerFor(resource) != null;
  }

  void _updateEnablement(ws.Resource resource) {
    enabled = _appliesTo(resource);
  }

  void _enableInputs([_]) {
    _pushUrlElement.disabled = !_ipElement.checked;
  }

>>>>>>> 5ecd20db
  void _toggleProgressVisible(bool visible) {
    super._toggleProgressVisible(visible);
    _deployDeviceMessage.style.visibility = visible ? 'visible' : 'hidden';
  }

  void _commit() {
    _setProgressMessage("Deploying…");
    _toggleProgressVisible(true);
    _deployButton.disabled = true;
    // TODO(ussuri): BUG #2252.
    _deployButton.deliverChanges();

    _monitor = new ProgressMonitorImpl(this);

    String type = getElement('input[name="type"]:checked').id;
    bool useAdb = type == 'adb';
    String url = _pushUrlElement.value;

    MobileDeploy deployer = new MobileDeploy(deployContainer, spark.localPrefs);

    // Invoke the deployer methods in Futures in order to capture exceptions.
    Future f = new Future(() {
      return useAdb ?
          deployer.pushAdb(_monitor) : deployer.pushToHost(url, _monitor);
    });

    _monitor.runCancellableFuture(f).then((_) {
      _hide();
      spark.showSuccessMessage('Successfully pushed');
    }).catchError((e) {
      if (e is! UserCancelledException) {
        spark.showMessage('Push Failure', e.toString());
      }
    }).whenComplete(() {
      _restoreDialog();
      _monitor = null;
    });
  }

  void _restoreDialog() {
    _setProgressMessage('');
    _toggleProgressVisible(false);
    _deployButton.disabled = false;
    _deployButton.deliverChanges();
  }

  void _cancel() {
    if (_monitor != null) {
      _monitor.cancelled = true;
    }
    _hide();
  }
}

class ProgressMonitorImpl extends ProgressMonitor {
  final SparkActionWithProgressDialog _dialog;

  ProgressMonitorImpl(this._dialog);

  void start(String title, [num maxWork = 0]) {
    super.start(title, maxWork);
    _dialog._setProgressMessage(title == null ? '' : title);
  }
}

class PropertiesAction extends SparkActionWithDialog implements ContextAction {
  ws.Resource _selectedResource;
  Element _titleElement;
  HtmlElement _propertiesElement;

  PropertiesAction(Spark spark, Element dialog)
      : super(spark, 'properties', 'Properties…', dialog) {
    // TODO(ussuri): This is a hack. Polymerize.
    _titleElement = dialog.shadowRoot.querySelector('#title');
    _propertiesElement = dialog.querySelector('#body');
  }

  void _invoke([List context]) {
    _selectedResource = context.first;
    final String type = _selectedResource is ws.Project ? 'Project' :
      _selectedResource is ws.Container ? 'Folder' : 'File';
    _titleElement.text = '${type} Properties';
    _propertiesElement.innerHtml = '';
    _buildProperties().then((_) => _show());
  }

  Future _buildProperties() {
    _addProperty(_propertiesElement, 'Name', _selectedResource.name);
    return _getLocation().then((location) {
      _addProperty(_propertiesElement, 'Location', location);
    }).then((_) {
      // Only show repo info for projects.
      if (_selectedResource is! ws.Project) return null;

      GitScmProjectOperations gitOperations =
          spark.scmManager.getScmOperationsFor(_selectedResource.project);

      if (gitOperations != null) {
        return gitOperations.getConfigMap().then((Map<String, dynamic> map) {
          final String repoUrl = map['url'];
          _addProperty(_propertiesElement, 'Repository', repoUrl);
        }).catchError((e) {
          _addProperty(_propertiesElement, 'Repository',
              '<error retrieving Git data>');
        });
      }
    }).then((_) {
      return _selectedResource.entry.getMetadata().then((meta) {
        if (_selectedResource.entry is FileEntry) {
          final String size = _nf.format(meta.size);
          _addProperty(_propertiesElement, 'Size', '$size bytes');
        }

        final String lastModified =
            new DateFormat.yMMMd().add_jms().format(meta.modificationTime);
        _addProperty(_propertiesElement, 'Last Modified', lastModified);
      });
    });
  }

  Future<String> _getLocation() {
    return chrome.fileSystem.getDisplayPath(_selectedResource.entry)
        .catchError((e) {
      // SyncFS from ChromeBook falls in here.
      return _selectedResource.entry.fullPath;
    });
  }

  void _addProperty(HtmlElement parent, String key, String value) {
    // TODO(ussuri): Polymerize.
    Element div = new DivElement()..classes.add('form-group');
    parent.children.add(div);

    Element label = new LabelElement()..text = key;
    Element element = new ParagraphElement()..text = value
        ..className = 'form-control-static'
        ..attributes["selectableTxt"] = "";

    div.children.addAll([label, element]);
  }

  String get category => 'properties';

  bool appliesTo(context) => true;
}

/* Git operations */

class GitCloneAction extends SparkActionWithProgressDialog {
  InputElement _repoUrlElement;
  bool _cloning = false;
  _GitCloneTask _cloneTask;

  GitCloneAction(Spark spark, Element dialog)
      : super(spark, "git-clone", "Git Clone…", dialog) {
    _repoUrlElement = _triggerOnReturn("#gitRepoUrl", false);
  }

  void _invoke([Object context]) {
    // Select any previous text in the URL field.
    Timer.run(_repoUrlElement.select);
    // Show folder picker, if top-level folder is not set.
    spark.projectLocationManager.getProjectLocation().then((LocationResult r) {
      if (r != null) {
        _show();
      }
    });
  }

  void _restoreDialog() {
    SparkDialogButton cloneButton = getElement('#clone');
    cloneButton.disabled = false;
    cloneButton.text = "Clone";

    SparkDialogButton closeButton = getElement('#cloneClose');
    closeButton.disabled = false;
    _toggleProgressVisible(false);
    _setProgressMessage("");
  }

  void _commit() {
    _setProgressMessage("Cloning…");
    _toggleProgressVisible(true);

    SparkDialogButton closeButton = getElement('#cloneClose');

    SparkDialogButton cloneButton = getElement('#clone');
    cloneButton.disabled = true;
    cloneButton.text = "Cloning…";
    cloneButton.deliverChanges();

    String url = _repoUrlElement.value;
    String projectName;

    if (url.isEmpty) {
      _restoreDialog();
      spark.showErrorMessage('Error in Cloning',
          'Repository url required.');
      return;
    }

    // TODO(grv): Add verify checks.

    // Add `'.git` to the given url unless it ends with `/`.
    if (url.endsWith('/')) {
      projectName = url.substring(0, url.length - 1).split('/').last;
    } else {
      projectName = url.split('/').last;
    }

    if (projectName.endsWith('.git')) {
      projectName = projectName.substring(0, projectName.length - 4);
    }

    _cloneTask = new _GitCloneTask(url, projectName, spark, null);

    _cloning = true;
    _cloneTask.run().then((_) {
      spark.showSuccessMessage('Cloned $projectName');
    }).catchError((e) {
      if (e is SparkException && e.errorCode
          == SparkErrorConstants.AUTH_REQUIRED) {
        spark.showErrorMessage('Authorization Required',
          'Authorization required - private git repositories are not yet supported.');
      } else if (e is SparkException &&
          e.errorCode == SparkErrorConstants.GIT_CLONE_CANCEL) {
        spark.showSuccessMessage('Clone cancelled');
      } else if (e is SparkException && e.errorCode
          == SparkErrorConstants.GIT_SUBMODULES_NOT_YET_SUPPORTED) {
        spark.showErrorMessage('Error cloning Git project',
            'Could not clone "${projectName}": '
            'repositories with sub-modules are currently unsupported.');
      } else {
        spark.showErrorMessage('Error cloning Git project',
            'Error while cloning "${projectName}":\n${e}');
      }
    }).whenComplete(() {
      _cloning = false;
      _restoreDialog();
      _hide();
    });
  }

  void _cancel() {
    if (_cloning) {
      _cloneTask.cancel();
    }
    _hide();
  }
}

class GitPullAction extends SparkActionWithStatusDialog implements ContextAction {
  GitPullAction(Spark spark, SparkDialog dialog)
      : super(spark, "git-pull", "Pull from Origin", dialog);

  void _invoke([context]) {
    ws.Project project = context.first.project;
    ScmProjectOperations operations = spark.scmManager.getScmOperationsFor(project);
    Future f = spark.jobManager.schedule(new _GitPullJob(operations, spark));
    String branchName = operations.getBranchName();
    _waitForJob('Git Pull', 'Updating ${branchName}…', f);

  }

  String get category => 'git';

  bool appliesTo(context) => _isScmProject(context);
}

class GitAddAction extends SparkActionWithStatusDialog implements ContextAction {
  GitAddAction(Spark spark, SparkDialog dialog)
      : super(spark, "git-add", "Git Add", dialog);
  chrome.Entry entry;

  void _invoke([List<ws.Resource> resources]) {
    ScmProjectOperations operations =
        spark.scmManager.getScmOperationsFor(resources.first.project);
    List<chrome.Entry> files = [];
    resources.forEach((resource) {
      files.add(resource.entry);
    });

    Future f = spark.jobManager.schedule(new _GitAddJob(operations, files, spark));
    _waitForJob('Git Add', 'Adding files to Git repository…', f);
  }

  String get category => 'git';

  bool appliesTo(Object object)
      => _isUnderScmProject(object) && _valid(object);

  bool _valid(List<ws.Resource> resources) {
    return resources.any((resource) =>
      new ScmFileStatus.createFrom(resource.getMetadata('scmStatus'))
          == ScmFileStatus.UNTRACKED);
  }
}

class GitBranchAction extends SparkActionWithProgressDialog implements ContextAction {
  ws.Project project;
  GitScmProjectOperations gitOperations;
  InputElement _branchNameElement;
  SelectElement _selectElement;

  GitBranchAction(Spark spark, Element dialog)
      : super(spark, "git-branch", "Create Branch…", dialog) {
    _branchNameElement = _triggerOnReturn("#gitBranchName");
    _selectElement = getElement("#gitRemoteBranches");
  }

  void _invoke([context]) {
    project = context.first;
    gitOperations = spark.scmManager.getScmOperationsFor(project);

    // Clear out the old select options.
    // TODO (ussuri) : Polymerize.
    _selectElement.length = 0;
    _branchNameElement.value = '';
    _branchNameElement.disabled = false;

    _selectElement.onChange.listen((e) {
       int index = _selectElement.selectedIndex;
       if (index != 0) {
         // A remote branch is prefixed with 'origin/'. Strip it to get the
         // actual branchname.
         _branchNameElement.value = (_selectElement.children[index]
             as OptionElement).value.split('/').last;
         _branchNameElement.disabled = true;
       } else {
         _branchNameElement.value = '';
         _branchNameElement.disabled = false;
       }
    });

    gitOperations.getRemoteBranchNames().then((Iterable<String> branchNames) {
      branchNames.toList().sort((a, b) => a.toLowerCase().compareTo(b.toLowerCase()));
      // TODO(grv): Support branching from local branches other than master.
      _selectElement.append(
          new OptionElement(data: "master", value: "master"));
      for (String branchName in branchNames) {
        branchName = 'origin/${branchName}';
        _selectElement.append(
            new OptionElement(data: branchName, value: branchName));
      }
      _selectElement.selectedIndex = 0;
    }).then((_) {
      _show();
    });
  }

  void _commit() {
    String branchName = "";
    int selectIndex = _selectElement.selectedIndex;
    branchName = (_selectElement.children[selectIndex]
        as OptionElement).value;

    _setProgressMessage("Creating branch ${_branchNameElement.value}…");
    _toggleProgressVisible(true);

    SparkDialogButton closeButton = getElement('#gitBranchCancel');
    closeButton.disabled = true;
    closeButton.deliverChanges();

    SparkDialogButton branchButton = getElement('#gitBranch');
    branchButton.disabled = true;
    branchButton.deliverChanges();

    _GitBranchJob job = new _GitBranchJob(
        gitOperations, _branchNameElement.value, branchName, spark);
    spark.jobManager.schedule(job).then((_) {
      _restoreDialog();
      _hide();
    });
    _branchNameElement.disabled = false;
  }

  void _restoreDialog() {
    SparkDialogButton commitButton = getElement('#gitBranch');
    commitButton.disabled = false;

    SparkDialogButton closeButton = getElement('#gitBranchCancel');
    closeButton.disabled = false;
    _toggleProgressVisible(false);
  }

  String get category => 'git';

  bool appliesTo(context) => _isScmProject(context);
}

class GitCommitAction extends SparkActionWithProgressDialog implements ContextAction {
  ws.Project project;
  GitScmProjectOperations gitOperations;
  TextAreaElement _commitMessageElement;
  InputElement _userNameElement;
  InputElement _userEmailElement;
  Element _gitStatusElement;
  DivElement _gitChangeElement;
  bool _needsFillNameEmail;
  String _gitName;
  String _gitEmail;

  List<ws.File> modifiedFileList = [];
  List<ws.File> addedFileList = [];
  List<String> deletedFileList = [];

  GitCommitAction(Spark spark, Element dialog)
      : super(spark, "git-commit", "Commit Changes…", dialog) {
    _commitMessageElement = getElement("#commitMessage");
    _userNameElement = getElement('#gitName');
    _userEmailElement = getElement('#gitEmail');
    _gitStatusElement = getElement('#gitStatus');
    _gitChangeElement = getElement('#gitChangeList');
    getElement('#gitStatusDetail').onClick.listen((e) {
      _gitChangeElement.style.display =
          _gitChangeElement.style.display == 'none' ? 'block' : 'none';
    });
  }

  void _invoke([context]) {
    project = context.first.project;
    gitOperations = spark.scmManager.getScmOperationsFor(project);
    modifiedFileList.clear();
    addedFileList.clear();
    deletedFileList.clear();
    SparkDialogButton commitButton = getElement('#gitCommit');
    spark.syncPrefs.getValue("git-user-info").then((String value) {
      _gitName = null;
      _gitEmail = null;
      if (value != null) {
        Map<String,String> info = JSON.decode(value);
        _needsFillNameEmail = false;
        _gitName = info['name'];
        _gitEmail = info['email'];
      } else {
        _needsFillNameEmail = true;
      }
      getElement('#gitUserInfo').classes.toggle('hidden', !_needsFillNameEmail);
      _commitMessageElement.value = '';
      _userNameElement.value = '';
      _userEmailElement.value = '';
      _gitChangeElement.text = '';
      _gitChangeElement.style.display = 'none';

      gitOperations.getDeletedFiles().then((List<String> paths) {
        deletedFileList = paths;
        _addGitStatus();
        _show();
      });

    });
  }

  void _addGitStatus() {
    _calculateScmStatus(project);
    _gitChangeElement.innerHtml = '';
    modifiedFileList.forEach((file) {
      _gitChangeElement.innerHtml += 'Modified:&emsp;' + file.path + '<br/>';
    });
    addedFileList.forEach((file){
      _gitChangeElement.innerHtml += 'Added:&emsp;' + file.path + '<br/>';
    });
    deletedFileList.forEach((path){
      _gitChangeElement.innerHtml += 'Deleted:&emsp;' + path + '<br/>';
    });

    final int modifiedCnt = modifiedFileList.length;
    final int addedCnt = addedFileList.length;
    final int deletedCnt = deletedFileList.length;

    SparkDialogButton commitButton = getElement('#gitCommit');
    if (modifiedCnt + addedCnt + deletedCnt == 0) {
      _gitStatusElement.text = "Nothing to commit.";
      commitButton.disabled = true;
      commitButton.deliverChanges();
    } else {
      commitButton.disabled = false;
      commitButton.deliverChanges();
      _gitStatusElement.text =
          '$modifiedCnt ${(modifiedCnt != 1) ? 'files' : 'file'} modified, ' +
          '$addedCnt ${(addedCnt != 1) ? 'files' : 'file'} added, ' +
          '$deletedCnt ${(deletedCnt != 1) ? 'files' : 'file'} deleted.';
    }
  }

  void _calculateScmStatus(ws.Folder folder) {
    folder.getChildren().forEach((resource) {
      if (resource is ws.Folder) {
        if (resource.isScmPrivate()) {
          return;
        }
        _calculateScmStatus(resource);
      } else if (resource is ws.File) {
        ScmFileStatus status = gitOperations.getFileStatus(resource);

        // TODO(grv): Add deleted files to resource.
        if (status == ScmFileStatus.DELETED) {
          deletedFileList.add(resource.path);
        } else if (status == ScmFileStatus.MODIFIED) {
          modifiedFileList.add(resource);
        } else if (status == ScmFileStatus.ADDED) {
          addedFileList.add(resource);
        }
      }
    });
  }

  void _restoreDialog() {
    SparkDialogButton commitButton = getElement('#gitCommit');
    commitButton.disabled = false;
    commitButton.deliverChanges();

    SparkDialogButton closeButton = getElement('#gitCommitCancel');
    closeButton.disabled = false;
    closeButton.deliverChanges();
    _toggleProgressVisible(false);
  }

  void _commit() {

    SparkDialogButton commitButton = getElement('#gitCommit');
    commitButton.disabled = true;
    commitButton.deliverChanges();

    SparkDialogButton closeButton = getElement('#gitCommitCancel');
    closeButton.disabled = true;
    closeButton.deliverChanges();

    _setProgressMessage("Committing…");
    _toggleProgressVisible(true);

    if (_needsFillNameEmail) {
      _gitName = _userNameElement.value;
      _gitEmail = _userEmailElement.value;
      String encoded = JSON.encode({'name': _gitName, 'email': _gitEmail});
      spark.syncPrefs.setValue("git-user-info", encoded).then((_) {
        _startJob();
      });
    } else {
      _startJob();
    }
  }

  Future _startJob() {
    // TODO(grv): Add verify checks.
    _GitCommitJob commitJob = new _GitCommitJob(gitOperations, _gitName, _gitEmail,
        _commitMessageElement.value, spark);
    return spark.jobManager.schedule(commitJob).whenComplete(() {
      _restoreDialog();
      _hide();
    });
  }

  String get category => 'git';

  bool appliesTo(context) => _isUnderScmProject(context);
}

class GitCheckoutAction extends SparkActionWithProgressDialog implements ContextAction {
  ws.Project project;
  GitScmProjectOperations gitOperations;
  SelectElement _selectElement;

  GitCheckoutAction(Spark spark, Element dialog)
      : super(spark, "git-checkout", "Switch Branch…", dialog) {
    _selectElement = getElement("#gitCheckoutBranch");
  }

  void _invoke([List context]) {
    project = context.first;
    gitOperations = spark.scmManager.getScmOperationsFor(project);
    String currentBranchName = gitOperations.getBranchName();
    (getElement('#currentBranchName') as InputElement).value = currentBranchName;

    // Clear out the old select options.
    _selectElement.length = 0;

    gitOperations.getLocalBranchNames().then((List<String> branchNames) {
      branchNames.sort((a, b) => a.toLowerCase().compareTo(b.toLowerCase()));
      for (String branchName in branchNames) {
        _selectElement.append(
            new OptionElement(data: branchName, value: branchName));
      }
      _selectElement.selectedIndex = branchNames.indexOf(currentBranchName);
    });

    _show();
  }

  void _commit() {
    // TODO(grv): Add verify checks.
    String branchName = _selectElement.options[
        _selectElement.selectedIndex].value;
    _setProgressMessage("Checking out ${branchName}…");
    _toggleProgressVisible(true);

    SparkDialogButton closeButton = getElement('#gitCheckoutCancel');
    closeButton.disabled = true;
    closeButton.deliverChanges();

    SparkDialogButton checkoutButton = getElement('#gitCheckout');
    checkoutButton.disabled = true;
    checkoutButton.deliverChanges();

    _GitCheckoutJob job = new _GitCheckoutJob(gitOperations, branchName, spark);
    spark.jobManager.schedule(job).then((_) {
      _restoreDialog();
      _hide();
    });
  }

  void _restoreDialog() {
    SparkDialogButton commitButton = getElement('#gitCheckout');
    commitButton.disabled = false;

    SparkDialogButton closeButton = getElement('#gitCheckoutCancel');
    closeButton.disabled = false;
    _toggleProgressVisible(false);
  }

  String get category => 'git';

  bool appliesTo(context) => _isScmProject(context);
}

class GitPushAction extends SparkActionWithProgressDialog implements ContextAction {
  ws.Project project;
  GitScmProjectOperations gitOperations;
  DivElement _commitsList;
  String _gitUsername;
  String _gitPassword;
  bool _needsUsernamePassword;

  GitPushAction(Spark spark, Element dialog)
      : super(spark, "git-push", "Push to Origin…", dialog) {
    _commitsList = getElement('#gitCommitList');
  }

  void _onClose() => _hide();

  void _invoke([context]) {
    getElement("#gitPushClose").onClick.listen((_) => _onClose());
    project = context.first;

    spark.syncPrefs.getValue("git-auth-info").then((String value) {

      if (value != null) {
        Map<String,String> info = JSON.decode(value);
        _needsUsernamePassword = false;
        _gitUsername = info['username'];
        _gitPassword = info['password'];
      } else  {
        _gitUsername = null;
        _gitPassword = null;
        _showAuthDialog(context);
        return;
      }
      gitOperations = spark.scmManager.getScmOperationsFor(project);
      gitOperations.getPendingCommits(_gitUsername, _gitPassword).then(
          (List<CommitInfo> commits) {
        if (commits.isEmpty) {
          spark.showErrorMessage('Push failed', 'No commits to push');
          return;
        }
        // Fill commits.
        _commitsList.innerHtml = '';
        String summaryString =
            commits.length == 1 ? '1 commit' : '${commits.length} commits';
        Element title = document.createElement("h1");
        title.appendText(summaryString);
        _commitsList.append(title);
        commits.forEach((CommitInfo info) {
          CommitMessageView commitView = new CommitMessageView();
          commitView.commitInfo = info;
          _commitsList.children.add(commitView);
        });
        Timer.run(() {
          _show();
        });
      }).catchError((exception) {
        SparkException e = SparkException.fromException(exception);
        if (e.errorCode == SparkErrorConstants.AUTH_REQUIRED) {
          _handleAuthError(context);
        } else if (e.errorCode == SparkErrorConstants.GIT_HTTP_FORBIDDEN_ERROR) {
          gitOperations.objectStore.then((store) {
            String message = 'Push to ${store.config.url} denied. '
               'Verify that you have push access to the repository.';
            spark.showErrorMessage('Push failed', message);
          });
        } else {
          spark.showErrorMessage('Push failed', e.message);
        }
      });
    });
  }

  void _handleAuthError(context) {
    String message = 'Authorization error. Bad username or password.';

    spark.askUserOkCancel(message, okButtonLabel: 'Login Again', title: 'Push failed')
        .then((bool value) {
      if (value) {
        _showAuthDialog(context);
      }
    });
  }

  void _push() {
    _setProgressMessage("Pushing…");
    _toggleProgressVisible(true);

    SparkDialogButton closeButton = getElement('#gitPushClose');
    closeButton.disabled = true;
    closeButton.deliverChanges();

    SparkDialogButton pushButton = getElement('#gitPush');
    pushButton.disabled = true;
    pushButton.deliverChanges();

    _GitPushTask task = new _GitPushTask(gitOperations, _gitUsername, _gitPassword,
        spark, null);
    task.run().then((_) {
      spark.showSuccessMessage('Changes pushed successfully');
    }).catchError((e) {
      spark.showErrorMessage(
          'Error while pushing changes', SparkException.fromException(e).message);
    }).whenComplete(() {
      _restoreDialog();
      _hide();
    });
  }

  void _restoreDialog() {
    SparkDialogButton pushButton = getElement('#gitPush');
    pushButton.disabled = false;

    SparkDialogButton closeButton = getElement('#gitPushClose');
    closeButton.disabled = false;
    _toggleProgressVisible(false);
  }

  void _commit() {
    _push();
  }

  /// Shows an authentification dialog. Returns false if cancelled.
  void _showAuthDialog(context) {
    Timer.run(() {
      // In a timer to let the previous dialog dismiss properly.
      GitAuthenticationDialog.request(spark).then((info) {
        _gitUsername = info['username'];
        _gitPassword = info['password'];
        _invoke(context);
      }).catchError((e) {
        // Cancelled authentication: do nothing.
      });
    });
  }

  String get category => 'git';

  bool appliesTo(context) => _isScmProject(context);
}

class GitResolveConflictsAction extends SparkAction implements ContextAction {
  GitResolveConflictsAction(Spark spark) :
      super(spark, "git-resolve-conflicts", "Resolve Conflicts");

  void _invoke([context]) {
    ws.Resource file = _getResource(context);
    ScmProjectOperations operations =
        spark.scmManager.getScmOperationsFor(file.project);

    operations.markResolved(file);
  }

  String get category => 'git';

  bool appliesTo(context) => _isUnderScmProject(context) &&
      _isSingleResource(context) && _fileHasConflicts(context);

  bool _fileHasConflicts(context) {
    ws.Resource file = _getResource(context);
    ScmProjectOperations operations =
        spark.scmManager.getScmOperationsFor(file.project);
    return operations.getFileStatus(file) == ScmFileStatus.UNMERGED;
  }

  ws.Resource _getResource(context) {
    if (context is List) {
      return context.isNotEmpty ? context.first : null;
    } else {
      return null;
    }
  }
}

class GitRevertChangesAction extends SparkAction implements ContextAction {
  GitRevertChangesAction(Spark spark) :
      super(spark, "git-revert-changes", "Revert Changes…");

  void _invoke([List resources]) {
    ScmProjectOperations operations =
        spark.scmManager.getScmOperationsFor(resources.first.project);

    String text = (resources.length == 1 ?
        resources.first.name :
        '${resources.length} resources');
    text = 'Revert changes for ${text}?';

    // Show a yes/no dialog.
    spark.askUserOkCancel(text, okButtonLabel: 'Revert', title: 'Revert Changes')
        .then((bool val) {
      if (val) {
        operations.revertChanges(resources).then((_) {
          resources.first.project.refresh();
        });
      }
    });
  }

  String get category => 'git';

  bool appliesTo(context) => _isUnderScmProject(context) &&
      _filesAreModified(context);

  bool _filesAreModified(List resources) {
    ScmProjectOperations operations =
        spark.scmManager.getScmOperationsFor(resources.first.project);

    for (ws.Resource resource in resources) {
      if (!resource.isFile ||
          operations.getFileStatus(resource) != ScmFileStatus.MODIFIED) {
        return false;
      }
    }

    return true;
  }
}

class CloneTaskCancel extends TaskCancel {

  CloneTaskCancel(ProgressMonitor monitor) : super(monitor);

  void performCancel() {
    ScmProvider scmProvider = getProviderType('git');
    scmProvider.cancelClone();
  }
}

class _GitCloneTask {
  String url;
  String _projectName;
  Spark spark;
  ProgressMonitor _monitor;
  CloneTaskCancel _cancel;

  _GitCloneTask(this.url, this._projectName, this.spark, this._monitor) {
    _cancel = new CloneTaskCancel(_monitor);
  }

  void cancel() {
    _cancel.performCancel();
  }

  Future run() {

    return spark.projectLocationManager.createNewFolder(_projectName).then(
        (LocationResult location) {
      if (location == null) {
        return new Future.value();
      }

      ScmProvider scmProvider = getProviderType('git');

      return scmProvider.clone(url, location.entry).then((_) {
        ws.WorkspaceRoot root;

        if (location.isSync) {
          root = new ws.SyncFolderRoot(location.entry);
        } else {
          root = new ws.FolderChildRoot(location.parent, location.entry);
        }
        return spark.workspace.link(root).then((ws.Project project) {
          spark.showSuccessMessage('Cloned into ${project.name}');

          Timer.run(() {
            spark._filesController.selectFile(project);
            spark._filesController.setFolderExpanded(project);
          });

          // Run Pub if the new project has a pubspec file.
          if (spark.pubManager.properties.isFolderWithPackages(project)) {
            spark.jobManager.schedule(new PubGetJob(spark, project));
          }

          // Run Bower if the new project has a bower.json file.
          if (spark.bowerManager.properties.isFolderWithPackages(project)) {
            spark.jobManager.schedule(new BowerGetJob(spark, project));
          }

          spark.workspace.save();
        });
      }).catchError((e) {
        // Remove the created project folder.
        return location.entry.removeRecursively().then((_) => throw e);
      });
    });
  }
}

class _GitPullJob extends Job {
  GitScmProjectOperations gitOperations;
  Spark spark;

  _GitPullJob(this.gitOperations, this.spark) : super("Pulling…");

  Future run(ProgressMonitor monitor) {
    monitor.start(name, 1);

    // TODO: We'll want a way to indicate to the user what files changed and if
    // there were any merge problems.
    return gitOperations.pull().then((_) {
      spark.showSuccessMessage('Pull successful');
    }).catchError((e) {
      spark.showErrorMessage('Git Pull Status', e.toString());
    });
  }
}

class _GitAddJob extends Job {
  GitScmProjectOperations gitOperations;
  Spark spark;
  List<chrome.Entry> files;

  _GitAddJob(this.gitOperations, this.files, this.spark) : super("Adding…");

  Future run(ProgressMonitor monitor) {
    monitor.start(name, 1);
    return gitOperations.addFiles(files).then((_) {
    }).catchError((e) {
      spark.showErrorMessage('Error adding file to git', e.toString());
    });
  }
}

class _GitBranchJob extends Job {
  GitScmProjectOperations gitOperations;
  String _branchName;
  String _sourceBranchName;
  String url;
  Spark spark;

  _GitBranchJob(this.gitOperations, String branchName, this._sourceBranchName,
      this.spark) : super("Creating ${branchName}…") {
    _branchName = branchName;
  }

  Future run(ProgressMonitor monitor) {
    monitor.start(name, 1);

    return gitOperations.createBranch(_branchName, _sourceBranchName).then((_) {
      return gitOperations.checkoutBranch(_branchName).then((_) {
        spark.showSuccessMessage('Created ${_branchName}');
      });
    }).catchError((e) {
      spark.showErrorMessage(
          'Error creating branch ${_branchName}', e.toString());
    });
  }
}

class _GitCommitJob extends Job {
  GitScmProjectOperations gitOperations;
  String _commitMessage;
  String _userName;
  String _userEmail;
  Spark spark;

  _GitCommitJob(this.gitOperations, this._userName, this._userEmail,
      this._commitMessage, this.spark) : super("Committing…");

  Future run(ProgressMonitor monitor) {
    monitor.start(name, 1);
    return gitOperations.commit(_userName, _userEmail, _commitMessage).
        then((_) {
      spark.showSuccessMessage('Committed changes');
    }).catchError((e) {
      spark.showErrorMessage('Error committing changes', e.toString());
    });
  }
}

class _GitCheckoutJob extends Job {
  GitScmProjectOperations gitOperations;
  String _branchName;
  Spark spark;

  _GitCheckoutJob(this.gitOperations, String branchName, this.spark)
      : super("Switching to ${branchName}…") {
    _branchName = branchName;
  }

  Future run(ProgressMonitor monitor) {
    monitor.start(name, 1);

    return gitOperations.checkoutBranch(_branchName).then((_) {
      spark.showSuccessMessage('Switched to branch ${_branchName}');
    }).catchError((e) {
      spark.showErrorMessage('Error switching to ${_branchName}', e.toString());
    });
  }
}

class _OpenFolderJob extends Job {
  Spark spark;
  chrome.DirectoryEntry _entry;

  _OpenFolderJob(chrome.DirectoryEntry entry, this.spark)
      : super("Opening ${entry.fullPath}…") {
    _entry = entry;
  }

  Future run(ProgressMonitor monitor) {
    monitor.start(name, 1);

    return spark.workspace.link(
        new ws.FolderRoot(_entry)).then((ws.Resource resource) {
      Timer.run(() {
        spark._filesController.selectFile(resource);
        spark._filesController.setFolderExpanded(resource);
      });

      // Run Pub if the folder has a pubspec file.
      if (spark.pubManager.properties.isFolderWithPackages(resource)) {
        spark.jobManager.schedule(new PubGetJob(spark, resource));
      }

      // Run Bower if the folder has a bower.json file.
      if (spark.bowerManager.properties.isFolderWithPackages(resource)) {
        spark.jobManager.schedule(new BowerGetJob(spark, resource));
      }

      return spark.workspace.save();
    }).then((_) {
      spark.showSuccessMessage('Opened folder ${_entry.fullPath}');
    }).catchError((e) {
      spark.showErrorMessage('Error opening folder ${_entry.fullPath}',
          e.toString());
    });
  }
}

class _GitPushTask {
  GitScmProjectOperations gitOperations;
  Spark spark;
  String username;
  String password;
  ProgressMonitor monitor;

  _GitPushTask(this.gitOperations, this.username, this.password, this.spark,
      this.monitor);

  Future run() => gitOperations.push(username, password);
}

abstract class PackageManagementJob extends Job {
  final Spark _spark;
  final ws.Container _container;
  final String _commandName;

  PackageManagementJob(this._spark, this._container, this._commandName) :
      super('Getting packages…');

  Future run(ProgressMonitor monitor) {
    monitor.start(name, 1);

    return _run().then((_) {
      _spark.showSuccessMessage("Successfully ran $_commandName");
    }).catchError((e) {
      _spark.showErrorMessage("Error while running $_commandName", e.toString());
    });
  }

  Future _run();
}

class PubGetJob extends PackageManagementJob {
  PubGetJob(Spark spark, ws.Folder container) :
      super(spark, container, 'pub get');

  Future _run() => _spark.pubManager.installPackages(_container);
}

class PubUpgradeJob extends PackageManagementJob {
  PubUpgradeJob(Spark spark, ws.Folder container) :
      super(spark, container, 'pub upgrade');

  Future _run() => _spark.pubManager.upgradePackages(_container);
}

class BowerGetJob extends PackageManagementJob {
  BowerGetJob(Spark spark, ws.Folder container) :
      super(spark, container, 'bower install');

  Future _run() => _spark.bowerManager.installPackages(_container);
}

class BowerUpgradeJob extends PackageManagementJob {
  BowerUpgradeJob(Spark spark, ws.Folder container) :
      super(spark, container, 'bower upgrade');

  Future _run() => _spark.bowerManager.upgradePackages(_container);
}

class CompileDartJob extends Job {
  final Spark spark;
  final ws.File file;

  CompileDartJob(this.spark, this.file, String fileName) :
      super('Compiling ${fileName}…');

  Future run(ProgressMonitor monitor) {
    monitor.start(name, 1);

    CompilerService compiler = spark.services.getService("compiler");

    return compiler.compileFile(file, csp: true).then((CompileResult result) {
      if (!result.getSuccess()) {
        throw result;
      }

      return getCreateFile(file.parent, '${file.name}.precompiled.js').then(
          (ws.File file) {
        return file.setContents(result.output);
      });
    }).catchError((e) {
      spark.showErrorMessage('Error Compiling ${file.name}', '${e}');
    });
  }

  Future<ws.File> getCreateFile(ws.Folder parent, String name) {
    ws.File file = parent.getChild(name);
    if (file == null) {
      return parent.createNewFile(name);
    } else {
      return new Future.value(file);
    }
  }
}

class ResourceRefreshJob extends Job {
  final List<ws.Project> resources;

  ResourceRefreshJob(this.resources) : super('Refreshing…');

  Future run(ProgressMonitor monitor) {
    List<ws.Project> projects = resources.map((r) => r.project).toSet().toList();

    monitor.start('', projects.length);

    Completer completer = new Completer();

    Function consumeProject;
     consumeProject = () {
      ws.Project project = projects.removeAt(0);

      project.refresh().whenComplete(() {
        monitor.worked(1);

        if (projects.isEmpty) {
          completer.complete();
        } else {
          Timer.run(consumeProject);
        }
      });
    };

    Timer.run(consumeProject);

    return completer.future;
  }
}

class AboutSparkAction extends SparkActionWithDialog {
  AboutSparkAction(Spark spark, Element dialog)
      : super(spark, "help-about", "About Spark", dialog) {
    _checkbox.checked = _isTrackingPermitted;
    _checkbox.onChange.listen((e) => _isTrackingPermitted = _checkbox.checked);
  }

  void _invoke([Object context]) {
    _checkbox.checked = _isTrackingPermitted;
    _show();
  }

  void _commit() {
    _hide();
  }

  InputElement get _checkbox => getElement('#analyticsCheck');
}

// TODO(ussuri): Polymerize.
class SettingsAction extends SparkActionWithDialog {
  SettingsAction(Spark spark, Element dialog)
      : super(spark, "settings", "Settings", dialog) {
    if (PlatformInfo.isMac) {
      addBinding('ctrl-,');
    }
  }

  void _invoke([Object context]) {
    spark.setGitSettingsResetDoneVisible(false);

    InputElement whitespaceCheckbox = getElement('#stripWhitespace');

    // Wait for each of the following to (simultaneously) complete before
    // showing the dialog:
    Future.wait([
      spark.prefs.onPreferencesReady.then((_) {
        whitespaceCheckbox.checked = spark.prefs.stripWhitespaceOnSave;
      }), new Future.value().then((_) {
        // For now, don't show the location field on Chrome OS; we always use syncFS.
        if (PlatformInfo.isCros) {
          return null;
        } else {
          return _showRootDirectory();
        }
      })
    ]).then((_) {
      _show();
      whitespaceCheckbox.onChange.listen((e) {
        spark.prefs.stripWhitespaceOnSave = whitespaceCheckbox.checked;
      });
    });
  }

  Future _showRootDirectory() {
    return spark.localPrefs.getValue('projectFolder').then((folderToken) {
      if (folderToken == null) {
        getElement('#directoryLabel').text = '';
        return new Future.value();
      }
      return chrome.fileSystem.restoreEntry(folderToken).then((chrome.Entry entry) {
        return chrome.fileSystem.getDisplayPath(entry).then((path) {
          getElement('#directoryLabel').text = path;
        });
      });
    });
  }
}

class RunTestsAction extends SparkAction {
  TestDriver testDriver;

  RunTestsAction(Spark spark) : super(spark, "run-tests", "Run Tests") {
    if (SparkFlags.developerMode) {
      addBinding('ctrl-shift-alt-t');
    }
  }

  void checkForTestListener() => _initTestDriver();

  _invoke([Object context]) {
    if (SparkFlags.developerMode) {
      _initTestDriver();
      testDriver.runTests();
    }
  }

  void _initTestDriver() {
    if (testDriver == null) {
      testDriver = new TestDriver(all_tests.defineTests, spark.jobManager,
          connectToTestListener: true);
    }
  }
}

class WebStorePublishAction extends SparkActionWithDialog {
  static final int NEWAPP = 1;
  static final int EXISTING = 2;

  bool _initialized = false;
  int _type = NEWAPP;
  InputElement _newInput;
  InputElement _existingInput;
  InputElement _appIdInput;
  ws.Resource _resource;

  WebStorePublishAction(Spark spark, Element dialog)
      : super(spark, "webstore-publish", "Publish to Chrome Web Store", dialog) {
    enabled = false;
    spark.focusManager.onResourceChange.listen((r) => _updateEnablement(r));
  }

  void _invoke([Object context]) {
    _resource = spark.focusManager.currentResource;

    if (getAppContainerFor(_resource) == null) {
      spark.showErrorMessage(
          'Unable to Publish',
          'Unable to publish the current selection; please select a Chrome App '
          'or Extension to publish.');
      return;
    }

    if (!_initialized) {
      _newInput = getElement('input[value=new]');
      _existingInput = getElement('input[value=existing]');
      _appIdInput = getElement('#appID');
      _enableInput();

      _newInput.onChange.listen((e) => _enableInput());
      _existingInput.onChange.listen((e) => _enableInput());
      _initialized = true;
    }

    _show();
  }

  void _enableInput() {
    int type = NEWAPP;
    if (_newInput.checked) {
      type = NEWAPP;
    }
    if (_existingInput.checked) {
      type = EXISTING;
    }
    _appIdInput.disabled = (type != EXISTING);
    if (type == EXISTING) {
      _appIdInput.focus();
    }
  }

  void _commit() {
    super._commit();

    String appID = null;
    if (_existingInput.checked) {
      appID = _appIdInput.value;
    }
    _WebStorePublishJob job =
        new _WebStorePublishJob(spark, getAppContainerFor(_resource), appID);
    spark.jobManager.schedule(job);
  }

  void _updateEnablement(ws.Resource resource) {
    enabled = getAppContainerFor(resource) != null;
  }
}

class _WebStorePublishJob extends Job {
  ws.Container _container;
  String _appID;
  Spark spark;

  _WebStorePublishJob(this.spark, this._container, this._appID)
      : super("Publishing to Chrome Web Store…");

  Future run(ProgressMonitor monitor) {
    monitor.start(name, _appID == null ? 5 : 6);

    if (_container == null) {
      spark.showErrorMessage('Error while publishing the application',
          'The manifest.json file of the application has not been found.');
      return null;
    }

    return ws_utils.archiveContainer(_container).then((List<int> archivedData) {
      monitor.worked(1);
      WebStoreClient wsc = new WebStoreClient();
      return wsc.authenticate().then((_) {
        monitor.worked(1);
        return wsc.uploadItem(archivedData, identifier: _appID).then((String uploadedAppID) {
          monitor.worked(3);
          if (_appID == null) {
            spark.showUploadedAppDialog(uploadedAppID);
          } else {
            return wsc.publish(uploadedAppID).then((_) {
              monitor.worked(1);
              spark.showPublishedAppDialog(_appID);
            }).catchError((e) {
              monitor.worked(1);
              spark.showUploadedAppDialog(uploadedAppID);
            });
          }
        });
      });
    }).catchError((e) {
      spark.showErrorMessage('Error while publishing the application', e.toString());
    });
  }
}

// TODO: This does not need to extends SparkActionWithDialog - just dialog.
class GitAuthenticationDialog extends SparkActionWithDialog {
  Completer completer;
  static GitAuthenticationDialog _instance;

  GitAuthenticationDialog(Spark spark, Element dialogElement)
      : super(spark, "git-authentication", "Authenticate", dialogElement);

  void _invoke([Object context]) {
    (getElement('#gitUsername') as InputElement).value = '';
    (getElement('#gitPassword') as InputElement).value = '';
    spark.setGitSettingsResetDoneVisible(false);
    _show();
  }

  void _commit() {
    super._commit();

    final String username = (getElement('#gitUsername') as InputElement).value;
    final String password = (getElement('#gitPassword') as InputElement).value;
    final String encoded =
        JSON.encode({'username': username, 'password': password});
    spark.syncPrefs.setValue("git-auth-info", encoded).then((_) {
      completer.complete({'username': username, 'password': password});
      completer = null;
    });
  }

  void _cancel() {
    completer.completeError("cancelled");
    completer = null;
    _hide();
  }

  static Future<Map> request(Spark spark) {
    if (_instance == null) {
      _instance = new GitAuthenticationDialog(spark,
          spark.getDialogElement('#gitAuthenticationDialog'));
    }
    assert(_instance.completer == null);
    _instance.completer = new Completer();
    _instance.invoke();
    return _instance.completer.future;
  }
}

class ImportFileAction extends SparkAction implements ContextAction {
  ImportFileAction(Spark spark) : super(spark, "file-import", "Import File…");

  void _invoke([List<ws.Resource> resources]) {
    spark.importFile(resources);
  }

  String get category => 'folder';

  bool appliesTo(Object object) => _isSingleFolder(object);
}

class ImportFolderAction extends SparkActionWithStatusDialog implements ContextAction {
  ImportFolderAction(Spark spark, SparkDialog dialog)
      : super(spark, "folder-import", "Import Folder…", dialog);

  void _invoke([List<ws.Resource> resources]) {
    chrome.ChooseEntryOptions options = new chrome.ChooseEntryOptions(
           type: chrome.ChooseEntryType.OPEN_DIRECTORY);
    chrome.fileSystem.chooseEntry(options).then((chrome.ChooseEntryResult res) {
      chrome.DirectoryEntry entry = res.entry;
      if (entry != null) {
        Future f = spark.importFolder(resources, entry);
        _waitForJob(name, 'Importing folder…', f);
      }
    });
  }

  String get category => 'folder';

  bool appliesTo(Object object) => _isSingleFolder(object);
}

class ToggleOutlineVisibilityAction extends SparkAction {
  ToggleOutlineVisibilityAction(Spark spark)
      : super(spark, 'toggleOutlineVisibility', 'Toggle Outline') {
    addBinding('alt-o');
  }

  @override
  void _invoke([Object context]) {
    spark._aceManager.outline.toggle();
  }
}

class SendFeedbackAction extends SparkAction {
  SendFeedbackAction(Spark spark)
      : super(spark, 'send-feedback', 'Send Feedback…');

  void _invoke([context]) {
    window.open('https://github.com/dart-lang/spark/issues/new', '_blank');
  }
}

// Analytics code.

void _handleUncaughtException(error, [StackTrace stackTrace]) {
  // We don't log the error object itself because of PII concerns.
  final String errorDesc = error != null ? error.runtimeType.toString() : '';
  final String desc =
      '${errorDesc}\n${utils.minimizeStackTrace(stackTrace)}'.trim();

  _analyticsTracker.sendException(desc);

  window.console.error(error);
  if (stackTrace != null) {
    window.console.error(stackTrace.toString());
  }
}

bool get _isTrackingPermitted =>
    _analyticsTracker.service.getConfig().isTrackingPermitted();

set _isTrackingPermitted(bool value) =>
    _analyticsTracker.service.getConfig().setTrackingPermitted(value);<|MERGE_RESOLUTION|>--- conflicted
+++ resolved
@@ -1669,6 +1669,14 @@
   }
 
   void _invoke([context]) {
+    if (!enabled) {
+      spark.showErrorMessage(
+          'Unable to Deploy',
+          'Unable to deploy the current selection; please select an '
+          'application to deploy.');
+      return;
+    }
+
     ws.Resource resource;
 
     if (context == null) {
@@ -2134,16 +2142,12 @@
   }
 }
 
-<<<<<<< HEAD
-/**
- * TODO(devoncarew): This needs to be refactored to not inherit from SparkAction.
- */
 class DeployToMobileAction extends SparkActionWithProgressDialog {
   static DeployToMobileAction _instance;
 
   static void _init(Spark spark) {
     _instance = new DeployToMobileAction(
-      spark, spark.getDialogElement('#mobileDeployDialog'));
+        spark, spark.getDialogElement('#mobileDeployDialog'));
   }
   /**
    * Open a deploy to mobile dialog with the given resource.
@@ -2152,26 +2156,18 @@
     _instance._invoke([resource]);
   }
 
-=======
-class DeployToMobileAction extends SparkActionWithProgressDialog implements ContextAction {
   CheckboxInputElement _ipElement;
   CheckboxInputElement _adbElement;
->>>>>>> 5ecd20db
   InputElement _pushUrlElement;
   ws.Container deployContainer;
   ProgressMonitor _monitor;
 
   DeployToMobileAction(Spark spark, Element dialog)
-<<<<<<< HEAD
       : super(spark, "deploy-app-old", "Deploy to Mobile", dialog) {
-=======
-      : super(spark, "application-push", "Deploy to Mobile", dialog) {
     _ipElement = getElement("#ip");
     _adbElement = getElement("#adb");
->>>>>>> 5ecd20db
     _pushUrlElement = _triggerOnReturn("#pushUrl");
 
-    // When the IP address field is selected, check the `IP` checkbox.
     _ipElement.onChange.listen(_enableInputs);
     _adbElement.onChange.listen(_enableInputs);
     _enableInputs();
@@ -2205,25 +2201,10 @@
     }
   }
 
-<<<<<<< HEAD
-=======
-  String get category => 'application';
-
-  bool appliesTo(List list) => list.length == 1 && _appliesTo(list.first);
-
-  bool _appliesTo(ws.Resource resource) {
-    return getAppContainerFor(resource) != null;
-  }
-
-  void _updateEnablement(ws.Resource resource) {
-    enabled = _appliesTo(resource);
-  }
-
   void _enableInputs([_]) {
     _pushUrlElement.disabled = !_ipElement.checked;
   }
 
->>>>>>> 5ecd20db
   void _toggleProgressVisible(bool visible) {
     super._toggleProgressVisible(visible);
     _deployDeviceMessage.style.visibility = visible ? 'visible' : 'hidden';
@@ -3357,22 +3338,13 @@
         throw result;
       }
 
-      return getCreateFile(file.parent, '${file.name}.precompiled.js').then(
-          (ws.File file) {
+      String newFileName = '${file.name}.precompiled.js';
+      return ws_utils.getCreateFile(file.parent, newFileName).then((ws.File file) {
         return file.setContents(result.output);
       });
     }).catchError((e) {
       spark.showErrorMessage('Error Compiling ${file.name}', '${e}');
     });
-  }
-
-  Future<ws.File> getCreateFile(ws.Folder parent, String name) {
-    ws.File file = parent.getChild(name);
-    if (file == null) {
-      return parent.createNewFile(name);
-    } else {
-      return new Future.value(file);
-    }
   }
 }
 
