// Copyright (c) 2013, Google Inc. Please see the AUTHORS file for details.
// All rights reserved. Use of this source code is governed by a BSD-style
// license that can be found in the LICENSE file.

library spark_widgets.menu_item;

import 'package:polymer/polymer.dart';

import '../common/spark_widget.dart';

// Ported from Polymer Javascript to Dart code.

@CustomTag("spark-menu-item")
class SparkMenuItem extends SparkWidget {
  /// URL image for the icon associated with this menu item.
<<<<<<< HEAD
  @published String src = "";
  /// Size of the icon.
  @published String iconsize = "24";
  /// Specifies the label for the menu item.
  @published String label = "";

  @observable bool isHovered = false;

  SparkMenuItem.created(): super.created() {
    // BUG: Use mouse events instead of :hover because Chrome fails to remove
    // :hover from an element after it's clicked and programmatically moved from
    // under the mouse, as is the case with our auto-closing spark-menu.
    if (IS_DART2JS) {
      // TODO: bindCssClass() doesn't work after dart2js. Keeping it only
      // because widgets are a Polymer testing ground - investigate/file bug.
      onMouseOver.listen((_) { classes.add('highlighted'); });
      onMouseOut.listen((_) { classes.remove('highlighted'); });
    } else {
      bindCssClass(this, 'highlighted', this, 'isHovered');
      onMouseOver.listen((_) => isHovered = true);
      onMouseOut.listen((_) => isHovered = false);
=======
  @published String icon = "";

  /// Size of the icon.
  @published int iconSize = 0;

  /// Specifies the label for the menu item.
  @published String label = "";

  /// Description for this menu, ususually used for HotKey description.
  @published String description = "";

  SparkMenuItem.created(): super.created();

  @override
  void enteredView() {
    super.enteredView();
    if (icon.isNotEmpty && iconSize == 0) {
      iconSize = 24;
>>>>>>> 77181d0b
    }
  }
}<|MERGE_RESOLUTION|>--- conflicted
+++ resolved
@@ -13,12 +13,16 @@
 @CustomTag("spark-menu-item")
 class SparkMenuItem extends SparkWidget {
   /// URL image for the icon associated with this menu item.
-<<<<<<< HEAD
-  @published String src = "";
+  @published String icon = "";
+
   /// Size of the icon.
-  @published String iconsize = "24";
+  @published int iconSize = 0;
+
   /// Specifies the label for the menu item.
   @published String label = "";
+
+  /// Description for this menu, ususually used for HotKey description.
+  @published String description = "";
 
   @observable bool isHovered = false;
 
@@ -35,26 +39,14 @@
       bindCssClass(this, 'highlighted', this, 'isHovered');
       onMouseOver.listen((_) => isHovered = true);
       onMouseOut.listen((_) => isHovered = false);
-=======
-  @published String icon = "";
-
-  /// Size of the icon.
-  @published int iconSize = 0;
-
-  /// Specifies the label for the menu item.
-  @published String label = "";
-
-  /// Description for this menu, ususually used for HotKey description.
-  @published String description = "";
-
-  SparkMenuItem.created(): super.created();
+    }
+  }
 
   @override
   void enteredView() {
     super.enteredView();
     if (icon.isNotEmpty && iconSize == 0) {
       iconSize = 24;
->>>>>>> 77181d0b
     }
   }
 }