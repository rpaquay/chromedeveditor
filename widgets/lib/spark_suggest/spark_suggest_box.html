--- conflicted
+++ resolved
@@ -43,7 +43,6 @@
     <spark-overlay
         id="suggestion-list-overlay"
         class="spark-overlay-scale-slideup">
-<<<<<<< HEAD
       <template repeat="{{s in suggestions | enumerate}}">
         <!--
           TODO: Consider reusing existing component, e.g. spark-selection
@@ -54,29 +53,12 @@
             highlighted="{{s.index == selectionIndex}}"
             on-mouseover="{{mouseOverItem}}"
             on-click="{{mouseClickedItem}}">
-          {{s.value.displayLabel}}
+          {{s.value.label}}
+          <template if="{{s.value.hasDetails}}">
+            <span class="text-muted">[{{s.value.details}}]</span>
+          </template>
         </div>
       </template>
-=======
-      <div class="suggest-item-list">
-        <template repeat="{{s in suggestions | enumerate}}">
-          <!--
-            TODO: Consider reusing existing component, e.g. spark-selection
-          -->
-          <div
-              item-index="{{s.index}}"
-              class="suggest-item"
-              highlighted="{{s.index == selectionIndex}}"
-              on-mouseover="{{mouseOverItem}}"
-              on-click="{{mouseClickedItem}}">
-            {{s.value.label}}
-            <template if="{{s.value.hasDetails}}">
-              <span class="text-muted">[{{s.value.details}}]</span>
-            </template>
-          </div>
-        </template>
-      </div>
->>>>>>> ce1270cf
     </spark-overlay>
   </template>
 
